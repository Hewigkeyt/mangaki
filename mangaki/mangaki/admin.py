<<<<<<< HEAD
# coding=utf8
=======
>>>>>>> f2b5a27c
from django.contrib import admin
from django.contrib.admin import helpers
<<<<<<< HEAD
from django.core.urlresolvers import reverse
from django.db.models import Count

from mangaki.models import Work, TaggedWork, WorkTitle, Genre, Track, Tag, Artist, Studio, Editor, Rating, Page, Suggestion, SearchIssue, Announcement, Recommendation, Pairing, Reference, Top, Ranking, Role, Staff, FAQTheme, FAQEntry
from mangaki.utils.anidb import AniDB


class TagAdmin(admin.ModelAdmin):
    list_display = ("title", )
    readonly_fields = ("nb_works_linked",)

    def get_queryset(self, request):
        qs = super().get_queryset(request)
        return qs.annotate(works_linked=Count('work'))

    def nb_works_linked(self, obj):
        return obj.works_linked
    nb_works_linked.short_description = 'Nombre d\'oeuvres liées au tag'


class TaggedWorkAdmin(admin.ModelAdmin):
    search_fields = ('work', 'tag')


class TaggedWorkInline(admin.TabularInline):
    model = TaggedWork
    fields = ('work', 'tag', 'weight')
=======
from django.template.response import TemplateResponse

from mangaki.models import Announcement, Artist, Editor, FAQEntry, FAQTheme, Genre, Page, Pairing, Ranking, Rating, \
    Recommendation, Reference, Role, SearchIssue, Staff, Studio, Suggestion, Top, Track, Work
from mangaki.utils.db import get_potential_posters
>>>>>>> f2b5a27c


class StaffInline(admin.TabularInline):
    model = Staff
    fields = ('role', 'artist')


class WorkTitleInline(admin.TabularInline):
    model = WorkTitle
    fields = ('title', 'language', 'type')


class AniDBaidListFilter(admin.SimpleListFilter):
    title = ('AniDB aid')
    parameter_name = 'AniDB aid'

    def lookups(self, request, model_admin):
        return (('Vrai', ('Oui')), ('Faux', ('Non')))

    def queryset(self, request, queryset):
        if self.value() == 'Faux':
            return queryset.filter(anidb_aid=0)
        elif self.value() == 'Vrai':
            return queryset.exclude(anidb_aid=0)
        else:
            return queryset


class FAQAdmin(admin.ModelAdmin):
    ordering = ('order', )
    search_fields = ('theme', )
    list_display = ('theme', 'order')


class WorkAdmin(admin.ModelAdmin):
    search_fields = ('id', 'title')
    list_display = ('id', 'title', 'nsfw')
<<<<<<< HEAD
    list_filter = ('category', 'nsfw', AniDBaidListFilter, )
    actions = ['make_nsfw', 'make_sfw', 'merge', 'update_tags_via_anidb']
    inlines = [StaffInline, WorkTitleInline, TaggedWorkInline]
=======
    list_filter = ('category', 'nsfw',)
    actions = ['make_nsfw', 'make_sfw', 'merge', 'refresh_work']
    inlines = [StaffInline]
>>>>>>> f2b5a27c
    readonly_fields = (
        'sum_ratings',
        'nb_ratings',
        'nb_likes',
        'nb_dislikes',
        'controversy',
    )

    def make_nsfw(self, request, queryset):
        rows_updated = queryset.update(nsfw=True)
        if rows_updated == 1:
            message_bit = "1 œuvre est"
        else:
            message_bit = "%s œuvres sont" % rows_updated
        self.message_user(request, "%s désormais NSFW." % message_bit)
    make_nsfw.short_description = "Rendre NSFW les œuvres sélectionnées"

    # FIXME : https://github.com/mangaki/mangaki/issues/205
    def update_tags_via_anidb(self, request, queryset):
        if request.POST.get("post"):
            chosen_ids = request.POST.getlist('checks')
            for anime_id in chosen_ids:
                anime = Work.objects.get(id=anime_id)
                a = AniDB('mangakihttp', 1)
                retrieve_tags = anime.retrieve_tags(a)
                deleted_tags = retrieve_tags["deleted_tags"]
                added_tags = retrieve_tags["added_tags"]
                updated_tags = retrieve_tags["updated_tags"]

                anime.update_tags(deleted_tags, added_tags, updated_tags)

            self.message_user(request, "Modifications sur les tags faites")
            return None

        for anime in queryset.select_related("category"):
            if anime.category.slug != 'anime':
                self.message_user(request, "%s n'est pas un anime. La recherche des tags via AniDB n'est possible que pour les animes " % anime.title)
                self.message_user(request, "Vous avez un filtre à votre droite pour avoir les animes avec un anidb_aid")
                return None
            elif not anime.anidb_aid:
                self.message_user(request, "%s n'a pas de lien actuel avec la base d'aniDB (pas d'anidb_aid)" % anime.title)
                self.message_user(request, "Vous avez un filtre à votre droite pour avoir les animes avec un anidb_aid")
                return None

        all_information = {}
        for anime in queryset:
            a = AniDB('mangakihttp', 1)
            retrieve_tags = anime.retrieve_tags(a)
            deleted_tags = retrieve_tags["deleted_tags"]
            added_tags = retrieve_tags["added_tags"]
            updated_tags = retrieve_tags["updated_tags"]
            kept_tags = retrieve_tags["kept_tags"]
            all_information[anime.id] = {'title': anime.title, 'deleted_tags': deleted_tags.items(), 'added_tags': added_tags.items(), 'updated_tags': updated_tags.items(), "kept_tags": kept_tags.items()}

        context = {
                   'all_information': all_information.items(),
                   'action_checkbox_name': helpers.ACTION_CHECKBOX_NAME,
                  }
        return TemplateResponse(request, "admin/update_tags_via_anidb.html", context)
    update_tags_via_anidb.short_description = "Mise à jour des tags des oeuvres sélectionnées"

    def make_sfw(self, request, queryset):
        rows_updated = queryset.update(nsfw=False)
        if rows_updated == 1:
            message_bit = "1 œuvre n'est"
        else:
            message_bit = "%s œuvres ne sont" % rows_updated
        self.message_user(request, "%s désormais plus NSFW." % message_bit)
    make_sfw.short_description = "Rendre SFW les œuvres sélectionnées"

    def merge(self, request, queryset):
        queryset = queryset.order_by('id')
        if request.POST.get('post'):
            chosen_id = int(request.POST.get('chosen_id'))
            for obj in queryset:
                if obj.id != chosen_id:
                    for rating in Rating.objects.filter(work=obj).select_related('user'):
                        # S'il n'a pas déjà voté pour l'autre
                        if Rating.objects.filter(user=rating.user, work__id=chosen_id).count() == 0:
                            rating.work_id = chosen_id
                            rating.save()
                        else:
                            rating.delete()
                    self.message_user(request, "%s a bien été supprimé." % obj.title)
                    obj.delete()
            return None
        deletable_objects = []
        for obj in queryset:
            deletable_objects.append(Rating.objects.filter(work=obj)[:10])
        context = {
            'queryset': queryset,
            'opts': self.model._meta,
            'deletable_objects': deletable_objects,
            'action_checkbox_name': helpers.ACTION_CHECKBOX_NAME
        }
        return TemplateResponse(request, 'admin/merge_selected_confirmation.html', context)
    merge.short_description = "Fusionner les œuvres sélectionnées"

    def refresh_work(self, request, queryset):
        if request.POST.get('confirm'):  # Confirmed
            downloaded_titles = []
            for obj in queryset:
                chosen_poster = request.POST.get('chosen_poster_{:d}'.format(obj.id))
                if not chosen_poster:
                    continue
                if obj.retrieve_poster(chosen_poster):
                    downloaded_titles.append(obj.title)
            if downloaded_titles:
                self.message_user(request, "Des posters ont été trouvés pour les anime suivants : %s." % ', '.join(downloaded_titles))
            else:
                self.message_user(request, "Aucun poster n'a été trouvé, essayez de changer le titre.")
            return None
        bundle = []
        for work in queryset:
            bundle.append((work.id, work.title, get_potential_posters(work)))
        context = {
            'queryset': queryset,
            'bundle': bundle,
            'opts': self.model._meta,
            'action_checkbox_name': helpers.ACTION_CHECKBOX_NAME
        }
        return TemplateResponse(request, 'admin/refresh_poster_confirmation.html', context)
    refresh_work.short_description = "Mettre à jour la fiche de l'anime (poster)"


class GenreAdmin(admin.ModelAdmin):
    pass


class TrackAdmin(admin.ModelAdmin):
    pass


class ArtistAdmin(admin.ModelAdmin):
    search_fields = ('id', 'name')


class StudioAdmin(admin.ModelAdmin):
    pass


class EditorAdmin(admin.ModelAdmin):
    pass


class RatingAdmin(admin.ModelAdmin):
    pass


class PageAdmin(admin.ModelAdmin):
    pass


class SuggestionAdmin(admin.ModelAdmin):
    list_display = ('work', 'problem', 'date', 'user', 'is_checked')
    list_filter = ('problem',)
    actions = ['check_suggestions', 'uncheck_suggestions']
    raw_id_fields = ('work',)

    def view_on_site(self, obj):
        return obj.work.get_absolute_url()

    def check_suggestions(self, request, queryset):
        rows_updated = queryset.update(is_checked=True)
        users_list = []
        for suggestion in queryset:
            if suggestion.problem == 'ref':  # Reference suggestion
                reference, created = Reference.objects.get_or_create(work=suggestion.work, url=suggestion.message)
                reference.suggestions.add(suggestion)
            if suggestion.user not in users_list:
                users_list.append(suggestion.user)
                suggestion.update_scores()
        if rows_updated == 1:
            message_bit = "1 suggestion"
        else:
            message_bit = "%s suggestions" % rows_updated
        self.message_user(request, "La validation de %s a réussi." % message_bit)
    check_suggestions.short_description = "Valider les suggestions sélectionnées"

    def uncheck_suggestions(self, request, queryset):
        rows_updated = queryset.update(is_checked=False)
        users_list = []
        for suggestion in queryset:
            if suggestion.user not in users_list:
                users_list.append(suggestion.user)
                suggestion.update_scores()
        if rows_updated == 1:
            message_bit = "1 suggestion"
        else:
            message_bit = "%s suggestions" % rows_updated
        self.message_user(request, "L'invalidation de %s a réussi." % message_bit)
    uncheck_suggestions.short_description = "Invalider les suggestions sélectionnées"


class SearchIssueAdmin(admin.ModelAdmin):
    list_display = ('title', 'date', 'user')


class AnnouncementAdmin(admin.ModelAdmin):
    exclude = ('title',)


class RecommendationAdmin(admin.ModelAdmin):
    pass


class PairingAdmin(admin.ModelAdmin):
    list_display = ('artist', 'work', 'date', 'user', 'is_checked')
    actions = ['make_director', 'make_composer', 'make_author']

    def make_director(self, request, queryset):
        rows_updated = 0
        director = Role.objects.get(slug='director')
        for pairing in queryset:
            _, created = Staff.objects.get_or_create(work_id=pairing.work_id, artist_id=pairing.artist_id, role=director)
            if created:
                pairing.is_checked = True
                pairing.save()
                rows_updated += 1
        if rows_updated == 1:
            message_bit = "1 réalisateur a"
        else:
            message_bit = "%s réalisateurs ont" % rows_updated
        self.message_user(request, "%s été mis à jour." % message_bit)
    make_director.short_description = "Valider les appariements sélectionnés pour réalisation"

    def make_composer(self, request, queryset):
        rows_updated = 0
        composer = Role.objects.get(slug='composer')
        for pairing in queryset:
            _, created = Staff.objects.get_or_create(work_id=pairing.work_id, artist_id=pairing.artist_id, role=composer)
            if created:
                pairing.is_checked = True
                pairing.save()
                rows_updated += 1
        if rows_updated == 1:
            message_bit = "1 compositeur a"
        else:
            message_bit = "%s compositeurs ont" % rows_updated
        self.message_user(request, "%s été mis à jour." % message_bit)
    make_composer.short_description = "Valider les appariements sélectionnés pour composition"

    def make_author(self, request, queryset):
        rows_updated = 0
        author = Role.objects.get(slug='author')
        for pairing in queryset:
            _, created = Staff.objects.get_or_create(work_id=pairing.work_id, artist_id=pairing.artist_id, role=author)
            if created:
                pairing.is_checked = True
                pairing.save()
                rows_updated += 1
        if rows_updated == 1:
            message_bit = "1 auteur a"
        else:
            message_bit = "%s auteurs ont" % rows_updated
        self.message_user(request, "%s été mis à jour." % message_bit)
    make_author.short_description = "Valider les appariements sélectionnés pour écriture"


class ReferenceAdmin(admin.ModelAdmin):
    list_display = ['work', 'url']


class RankingInline(admin.TabularInline):
    model = Ranking
    fields = ('content_type', 'object_id', 'name', 'score', 'nb_ratings', 'nb_stars',)
    readonly_fields = ('name',)

    def name(self, instance):
        return str(instance.content_object)


class TopAdmin(admin.ModelAdmin):
    inlines = [
        RankingInline,
    ]
    readonly_fields = ('category', 'date',)

    def has_add_permission(self, request):
        return False


class RoleAdmin(admin.ModelAdmin):
    model = Role
    prepopulated_fields = {'slug': ('name',)}

admin.site.register(Work, WorkAdmin)
admin.site.register(Genre, GenreAdmin)
admin.site.register(Track, TrackAdmin)
admin.site.register(Artist, ArtistAdmin)
admin.site.register(Studio, StudioAdmin)
admin.site.register(Editor, EditorAdmin)
admin.site.register(Rating, RatingAdmin)
admin.site.register(Page, PageAdmin)
admin.site.register(Suggestion, SuggestionAdmin)
admin.site.register(SearchIssue, SearchIssueAdmin)
admin.site.register(Announcement, AnnouncementAdmin)
admin.site.register(Recommendation, RecommendationAdmin)
admin.site.register(Pairing, PairingAdmin)
admin.site.register(Reference, ReferenceAdmin)
admin.site.register(Top, TopAdmin)
admin.site.register(Role, RoleAdmin)
admin.site.register(Tag, TagAdmin)
admin.site.register(TaggedWork, TaggedWorkAdmin)
admin.site.register(FAQTheme, FAQAdmin)
admin.site.register(FAQEntry)<|MERGE_RESOLUTION|>--- conflicted
+++ resolved
@@ -1,15 +1,12 @@
-<<<<<<< HEAD
-# coding=utf8
-=======
->>>>>>> f2b5a27c
 from django.contrib import admin
 from django.contrib.admin import helpers
-<<<<<<< HEAD
+from django.template.response import TemplateResponse
 from django.core.urlresolvers import reverse
 from django.db.models import Count
 
 from mangaki.models import Work, TaggedWork, WorkTitle, Genre, Track, Tag, Artist, Studio, Editor, Rating, Page, Suggestion, SearchIssue, Announcement, Recommendation, Pairing, Reference, Top, Ranking, Role, Staff, FAQTheme, FAQEntry
 from mangaki.utils.anidb import AniDB
+from mangaki.utils.db import get_potential_posters
 
 
 class TagAdmin(admin.ModelAdmin):
@@ -32,13 +29,6 @@
 class TaggedWorkInline(admin.TabularInline):
     model = TaggedWork
     fields = ('work', 'tag', 'weight')
-=======
-from django.template.response import TemplateResponse
-
-from mangaki.models import Announcement, Artist, Editor, FAQEntry, FAQTheme, Genre, Page, Pairing, Ranking, Rating, \
-    Recommendation, Reference, Role, SearchIssue, Staff, Studio, Suggestion, Top, Track, Work
-from mangaki.utils.db import get_potential_posters
->>>>>>> f2b5a27c
 
 
 class StaffInline(admin.TabularInline):
@@ -76,15 +66,9 @@
 class WorkAdmin(admin.ModelAdmin):
     search_fields = ('id', 'title')
     list_display = ('id', 'title', 'nsfw')
-<<<<<<< HEAD
     list_filter = ('category', 'nsfw', AniDBaidListFilter, )
-    actions = ['make_nsfw', 'make_sfw', 'merge', 'update_tags_via_anidb']
+    actions = ['make_nsfw', 'make_sfw', 'merge', 'refresh_work', 'update_tags_via_anidb']
     inlines = [StaffInline, WorkTitleInline, TaggedWorkInline]
-=======
-    list_filter = ('category', 'nsfw',)
-    actions = ['make_nsfw', 'make_sfw', 'merge', 'refresh_work']
-    inlines = [StaffInline]
->>>>>>> f2b5a27c
     readonly_fields = (
         'sum_ratings',
         'nb_ratings',

# coding=utf8
<<<<<<< HEAD
=======
from mangaki.models import Work, Genre, Track, Artist, Studio, Editor, Rating, Page, Suggestion, SearchIssue, Announcement, Recommendation, Pairing, Reference, Top, Ranking, Role, Staff, FAQTheme, FAQEntry
>>>>>>> 636c705f
from django.contrib import admin
from django.template.response import TemplateResponse
from django.contrib.admin import helpers
from django.core.urlresolvers import reverse
from django.db.models import Count

from mangaki.models import Work, TaggedWork, WorkTitle, Genre, Track, Tag, Artist, Studio, Editor, Rating, Page, Suggestion, SearchIssue, Announcement, Recommendation, Pairing, Reference, Top, Ranking, Role, Staff
from mangaki.utils.anidb import AniDB


class TagAdmin(admin.ModelAdmin):
    list_display = ("title", )
    readonly_fields = ("nb_works_linked",)

    def get_queryset(self, request):
        qs = super().get_queryset(request)
        return qs.annotate(works_linked=Count('work'))

    def nb_works_linked(self, obj):
        return obj.works_linked
    nb_works_linked.short_description = 'Nombre d\'oeuvres liées au tag'


class TaggedWorkAdmin(admin.ModelAdmin):
    search_fields = ('work', 'tag')


class TaggedWorkInline(admin.TabularInline):
    model = TaggedWork
    fields = ('work', 'tag', 'weight')



class StaffInline(admin.TabularInline):
    model = Staff
    fields = ('role', 'artist')


<<<<<<< HEAD
class WorkTitleInline(admin.TabularInline):
    model = WorkTitle
    fields = ('title', 'language', 'type')


class AniDBaidListFilter(admin.SimpleListFilter):
    title = ('AniDB aid')
    parameter_name = 'AniDB aid'

    def lookups(self, request, model_admin):
        return (('Vrai', ('Oui')), ('Faux', ('Non')))

    def queryset(self, request, queryset):
        if self.value() == 'Faux':
            return queryset.filter(anidb_aid=0)
        else:
            return queryset.exclude(anidb_aid=0)
=======
class FAQAdmin(admin.ModelAdmin):
    ordering = ('order', )
    search_fields = ('theme', )
    list_display = ('theme', 'order')
>>>>>>> 636c705f


class WorkAdmin(admin.ModelAdmin):
    search_fields = ('id', 'title')
    list_display = ('id', 'title', 'nsfw')
    list_filter = ('category', 'nsfw', AniDBaidListFilter, )
    actions = ['make_nsfw', 'make_sfw', 'merge', 'update_tags_via_anidb']
    inlines = [StaffInline, WorkTitleInline, TaggedWorkInline]
    readonly_fields = (
        'sum_ratings',
        'nb_ratings',
        'nb_likes',
        'nb_dislikes',
        'controversy',
    )

    def make_nsfw(self, request, queryset):
        rows_updated = queryset.update(nsfw=True)
        if rows_updated == 1:
            message_bit = "1 œuvre est"
        else:
            message_bit = "%s œuvres sont" % rows_updated
        self.message_user(request, "%s désormais NSFW." % message_bit)
    make_nsfw.short_description = "Rendre NSFW les œuvres sélectionnées"

    # FIXME : https://github.com/mangaki/mangaki/issues/205
    def update_tags_via_anidb(self, request, queryset):
        if request.POST.get("post"):
            chosen_ids = request.POST.getlist('checks')
            for anime_id in chosen_ids:
                anime = Work.objects.get(id=anime_id)
                a = AniDB('mangakihttp', 1)
                retrieve_tags = anime.retrieve_tags(a)
                deleted_tags = retrieve_tags["deleted_tags"]
                added_tags = retrieve_tags["added_tags"]
                updated_tags = retrieve_tags["updated_tags"]

                anime.update_tags(deleted_tags, added_tags, updated_tags)

            self.message_user(request, "Modifications sur les tags faites")
            return None

        for anime in queryset.select_related("category"):
            if anime.category.slug != 'anime':
                self.message_user(request, "%s n'est pas un anime. La recherche des tags via AniDB n'est possible que pour les animes " % anime.title)
                self.message_user(request, "Vous avez un filtre à votre droite pour avoir les animes avec un anidb_aid")
                return None
            elif not anime.anidb_aid:
                self.message_user(request, "%s n'a pas de lien actuel avec la base d'aniDB (pas d'anidb_aid)" % anime.title)
                self.message_user(request, "Vous avez un filtre à votre droite pour avoir les animes avec un anidb_aid")
                return None

        all_information = {}
        for anime in queryset:
            a = AniDB('mangakihttp', 1)
            retrieve_tags = anime.retrieve_tags(a)
            deleted_tags = retrieve_tags["deleted_tags"]
            added_tags = retrieve_tags["added_tags"]
            updated_tags = retrieve_tags["updated_tags"]
            kept_tags = retrieve_tags["kept_tags"]
            all_information[anime.id] = {'title': anime.title, 'deleted_tags': deleted_tags.items(), 'added_tags': added_tags.items(), 'updated_tags': updated_tags.items(), "kept_tags": kept_tags.items()}

        context = {
                   'all_information': all_information.items(),
                   'action_checkbox_name': helpers.ACTION_CHECKBOX_NAME,
                  }
        return TemplateResponse(request, "admin/update_tags_via_anidb.html", context)
    update_tags_via_anidb.short_description = "Mise à jour des tags des oeuvres sélectionnées"

    def make_sfw(self, request, queryset):
        rows_updated = queryset.update(nsfw=False)
        if rows_updated == 1:
            message_bit = "1 œuvre n'est"
        else:
            message_bit = "%s œuvres ne sont" % rows_updated
        self.message_user(request, "%s désormais plus NSFW." % message_bit)
    make_sfw.short_description = "Rendre SFW les œuvres sélectionnées"

    def merge(self, request, queryset):
        queryset = queryset.order_by('id')
        if request.POST.get('post'):
            chosen_id = int(request.POST.get('chosen_id'))
            for obj in queryset:
                if obj.id != chosen_id:
                    for rating in Rating.objects.filter(work=obj).select_related('user'):
                        # S'il n'a pas déjà voté pour l'autre
                        if Rating.objects.filter(user=rating.user, work__id=chosen_id).count() == 0:
                            rating.work_id = chosen_id
                            rating.save()
                        else:
                            rating.delete()
                    self.message_user(request, "%s a bien été supprimé." % obj.title)
                    obj.delete()
            return None
        deletable_objects = []
        for obj in queryset:
            deletable_objects.append(Rating.objects.filter(work=obj)[:10])
        context = {
            'queryset': queryset,
            'opts': self.model._meta,
            'deletable_objects': deletable_objects,
            'action_checkbox_name': helpers.ACTION_CHECKBOX_NAME
        }
        return TemplateResponse(request, 'admin/merge_selected_confirmation.html', context)
    merge.short_description = "Fusionner les œuvres sélectionnées"


class GenreAdmin(admin.ModelAdmin):
    pass


class TrackAdmin(admin.ModelAdmin):
    pass


class ArtistAdmin(admin.ModelAdmin):
    search_fields = ('id', 'name')


class StudioAdmin(admin.ModelAdmin):
    pass


class EditorAdmin(admin.ModelAdmin):
    pass


class RatingAdmin(admin.ModelAdmin):
    pass


class PageAdmin(admin.ModelAdmin):
    pass


class SuggestionAdmin(admin.ModelAdmin):
    list_display = ('work', 'problem', 'date', 'user', 'is_checked')
    list_filter = ('problem',)
    actions = ['check_suggestions', 'uncheck_suggestions']

    def view_on_site(self, obj):
        return obj.work.get_absolute_url()

    def check_suggestions(self, request, queryset):
        rows_updated = queryset.update(is_checked=True)
        users_list = []
        for suggestion in queryset:
            if suggestion.problem == 'ref':  # Reference suggestion
                reference, created = Reference.objects.get_or_create(work=suggestion.work, url=suggestion.message)
                reference.suggestions.add(suggestion)
            if suggestion.user not in users_list:
                users_list.append(suggestion.user)
                suggestion.update_scores()
        if rows_updated == 1:
            message_bit = "1 suggestion"
        else:
            message_bit = "%s suggestions" % rows_updated
        self.message_user(request, "La validation de %s a réussi." % message_bit)
    check_suggestions.short_description = "Valider les suggestions sélectionnées"

    def uncheck_suggestions(self, request, queryset):
        rows_updated = queryset.update(is_checked=False)
        users_list = []
        for suggestion in queryset:
            if suggestion.user not in users_list:
                users_list.append(suggestion.user)
                suggestion.update_scores()
        if rows_updated == 1:
            message_bit = "1 suggestion"
        else:
            message_bit = "%s suggestions" % rows_updated
        self.message_user(request, "L'invalidation de %s a réussi." % message_bit)
    uncheck_suggestions.short_description = "Invalider les suggestions sélectionnées"


class SearchIssueAdmin(admin.ModelAdmin):
    list_display = ('title', 'date', 'user')


class AnnouncementAdmin(admin.ModelAdmin):
    exclude = ('title',)


class RecommendationAdmin(admin.ModelAdmin):
    pass


class PairingAdmin(admin.ModelAdmin):
    list_display = ('artist', 'work', 'date', 'user', 'is_checked')
    actions = ['make_director', 'make_composer', 'make_author']

    def make_director(self, request, queryset):
        rows_updated = 0
        director = Role.objects.get(slug='director')
        for pairing in queryset:
            _, created = Staff.objects.get_or_create(work_id=pairing.work_id, artist_id=pairing.artist_id, role=director)
            if created:
                pairing.is_checked = True
                pairing.save()
                rows_updated += 1
        if rows_updated == 1:
            message_bit = "1 réalisateur a"
        else:
            message_bit = "%s réalisateurs ont" % rows_updated
        self.message_user(request, "%s été mis à jour." % message_bit)
    make_director.short_description = "Valider les appariements sélectionnés pour réalisation"

    def make_composer(self, request, queryset):
        rows_updated = 0
        composer = Role.objects.get(slug='composer')
        for pairing in queryset:
            _, created = Staff.objects.get_or_create(work_id=pairing.work_id, artist_id=pairing.artist_id, role=composer)
            if created:
                pairing.is_checked = True
                pairing.save()
                rows_updated += 1
        if rows_updated == 1:
            message_bit = "1 compositeur a"
        else:
            message_bit = "%s compositeurs ont" % rows_updated
        self.message_user(request, "%s été mis à jour." % message_bit)
    make_composer.short_description = "Valider les appariements sélectionnés pour composition"

    def make_author(self, request, queryset):
        rows_updated = 0
        author = Role.objects.get(slug='author')
        for pairing in queryset:
            _, created = Staff.objects.get_or_create(work_id=pairing.work_id, artist_id=pairing.artist_id, role=author)
            if created:
                pairing.is_checked = True
                pairing.save()
                rows_updated += 1
        if rows_updated == 1:
            message_bit = "1 auteur a"
        else:
            message_bit = "%s auteurs ont" % rows_updated
        self.message_user(request, "%s été mis à jour." % message_bit)
    make_author.short_description = "Valider les appariements sélectionnés pour écriture"


class ReferenceAdmin(admin.ModelAdmin):
    list_display = ['work', 'url']


class RankingInline(admin.TabularInline):
    model = Ranking
    fields = ('content_type', 'object_id', 'name', 'score', 'nb_ratings', 'nb_stars',)
    readonly_fields = ('name',)

    def name(self, instance):
        return str(instance.content_object)


class TopAdmin(admin.ModelAdmin):
    inlines = [
        RankingInline,
    ]
    readonly_fields = ('category', 'date',)

    def has_add_permission(self, request):
        return False


class RoleAdmin(admin.ModelAdmin):
    model = Role
    prepopulated_fields = {'slug': ('name',)}

admin.site.register(Work, WorkAdmin)
admin.site.register(Genre, GenreAdmin)
admin.site.register(Track, TrackAdmin)
admin.site.register(Artist, ArtistAdmin)
admin.site.register(Studio, StudioAdmin)
admin.site.register(Editor, EditorAdmin)
admin.site.register(Rating, RatingAdmin)
admin.site.register(Page, PageAdmin)
admin.site.register(Suggestion, SuggestionAdmin)
admin.site.register(SearchIssue, SearchIssueAdmin)
admin.site.register(Announcement, AnnouncementAdmin)
admin.site.register(Recommendation, RecommendationAdmin)
admin.site.register(Pairing, PairingAdmin)
admin.site.register(Reference, ReferenceAdmin)
admin.site.register(Top, TopAdmin)
admin.site.register(Role, RoleAdmin)
<<<<<<< HEAD
admin.site.register(Tag, TagAdmin)
admin.site.register(TaggedWork, TaggedWorkAdmin)
=======
admin.site.register(FAQTheme, FAQAdmin)
admin.site.register(FAQEntry)
>>>>>>> 636c705f
<|MERGE_RESOLUTION|>--- conflicted
+++ resolved
@@ -1,15 +1,11 @@
 # coding=utf8
-<<<<<<< HEAD
-=======
-from mangaki.models import Work, Genre, Track, Artist, Studio, Editor, Rating, Page, Suggestion, SearchIssue, Announcement, Recommendation, Pairing, Reference, Top, Ranking, Role, Staff, FAQTheme, FAQEntry
->>>>>>> 636c705f
 from django.contrib import admin
 from django.template.response import TemplateResponse
 from django.contrib.admin import helpers
 from django.core.urlresolvers import reverse
 from django.db.models import Count
 
-from mangaki.models import Work, TaggedWork, WorkTitle, Genre, Track, Tag, Artist, Studio, Editor, Rating, Page, Suggestion, SearchIssue, Announcement, Recommendation, Pairing, Reference, Top, Ranking, Role, Staff
+from mangaki.models import Work, TaggedWork, WorkTitle, Genre, Track, Tag, Artist, Studio, Editor, Rating, Page, Suggestion, SearchIssue, Announcement, Recommendation, Pairing, Reference, Top, Ranking, Role, Staff, FAQTheme, FAQEntry
 from mangaki.utils.anidb import AniDB
 
 
@@ -35,13 +31,11 @@
     fields = ('work', 'tag', 'weight')
 
 
-
 class StaffInline(admin.TabularInline):
     model = Staff
     fields = ('role', 'artist')
 
 
-<<<<<<< HEAD
 class WorkTitleInline(admin.TabularInline):
     model = WorkTitle
     fields = ('title', 'language', 'type')
@@ -59,12 +53,12 @@
             return queryset.filter(anidb_aid=0)
         else:
             return queryset.exclude(anidb_aid=0)
-=======
+
+
 class FAQAdmin(admin.ModelAdmin):
     ordering = ('order', )
     search_fields = ('theme', )
     list_display = ('theme', 'order')
->>>>>>> 636c705f
 
 
 class WorkAdmin(admin.ModelAdmin):
@@ -348,10 +342,7 @@
 admin.site.register(Reference, ReferenceAdmin)
 admin.site.register(Top, TopAdmin)
 admin.site.register(Role, RoleAdmin)
-<<<<<<< HEAD
 admin.site.register(Tag, TagAdmin)
 admin.site.register(TaggedWork, TaggedWorkAdmin)
-=======
 admin.site.register(FAQTheme, FAQAdmin)
-admin.site.register(FAQEntry)
->>>>>>> 636c705f
+admin.site.register(FAQEntry)
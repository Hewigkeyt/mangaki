# coding=utf8
from django.db import models
from django.contrib.auth.models import User
from django.db.models import F, Q, Func, Value, Lookup, CharField
from django.db.models.functions import Coalesce
from django.contrib.contenttypes.fields import GenericForeignKey
from django.contrib.contenttypes.models import ContentType
from django.core.urlresolvers import reverse

from mangaki.discourse import get_discourse_data
from mangaki.choices import ORIGIN_CHOICES, TYPE_CHOICES, TOP_CATEGORY_CHOICES
from mangaki.utils.ranking import TOP_MIN_RATINGS, RANDOM_MIN_RATINGS, RANDOM_MAX_DISLIKES, RANDOM_RATIO


@CharField.register_lookup
class SearchLookup(Lookup):
    """Helper class for searching text in a query. This shadows the builtin
    __search django lookup, but we don't care because it doesn't work for
    PostgreSQL anyways."""

    lookup_name = 'search'

    def as_sql(self, compiler, connection):
        lhs, lhs_params = self.process_lhs(compiler, connection)
        rhs, rhs_params = self.process_rhs(compiler, connection)
        params = lhs_params + rhs_params + lhs_params + rhs_params
        return "(UPPER(F_UNACCENT(%s)) LIKE '%%%%' || UPPER(F_UNACCENT(%s)) || '%%%%' OR UPPER(F_UNACCENT(%s)) %%%% UPPER(F_UNACCENT(%s)))" % (lhs, rhs, lhs, rhs), params


class SearchSimilarity(Func):
    """Helper class for computing the search similarity ignoring case and
    accents"""

    function = 'SIMILARITY'

    def __init__(self, lhs, rhs):
        super().__init__(Func(Func(lhs, function='F_UNACCENT'), function='UPPER'), Func(Func(rhs, function='F_UNACCENT'), function='UPPER'))


class WorkQuerySet(models.QuerySet):
    # There are indexes in the database related to theses queries. Please don't
    # change the formulaes without issuing the appropriate migrations.
    def top(self):
        return self.filter(
            nb_ratings__gte=TOP_MIN_RATINGS).order_by(
                (F('sum_ratings') / F('nb_ratings')).desc())

    def popular(self):
        return self.order_by('-nb_ratings')

    def controversial(self):
        return self.order_by('-controversy')

    def search(self, search_text):
        # We want to search when the title contains the query or when the
        # similarity between the title and the query is low; we also want to
        # show the relevant results first.
        return self.filter(title__search=search_text).\
            order_by(SearchSimilarity(F('title'), Value(search_text)).desc())

    def random(self):
        return self.filter(
            nb_ratings__gte=RANDOM_MIN_RATINGS,
            nb_dislikes__lte=RANDOM_MAX_DISLIKES,
            nb_likes__gte=F('nb_dislikes') * RANDOM_RATIO)


class Category(models.Model):
    slug = models.CharField(max_length=10, db_index=True)
    name = models.CharField(max_length=128)

    def __str__(self):
        return self.name


class Work(models.Model):
    title = models.CharField(max_length=128)
    source = models.CharField(max_length=1044, blank=True) # Rationale: JJ a trouvé que lors de la migration SQLite → PostgreSQL, bah il a pas trop aimé. (max_length empirique)
    poster = models.CharField(max_length=128)
    nsfw = models.BooleanField(default=False)
    date = models.DateField(blank=True, null=True)
    synopsis = models.TextField(blank=True, default='')
    category = models.ForeignKey('Category', blank=False, null=False)
    artists = models.ManyToManyField('Artist', through='Staff', blank=True)

    # Some of these fields do not make sense for some categories of works.
    genre = models.ManyToManyField('Genre')
    tags = models.ManyToManyField('Tag', through="TaggedWork")
    origin = models.CharField(max_length=10, choices=ORIGIN_CHOICES, default='', blank=True)
    nb_episodes = models.TextField(default='Inconnu', max_length=16, blank=True)
    anime_type = models.TextField(max_length=42, blank=True)
    vo_title = models.CharField(max_length=128, blank=True)
    manga_type = models.TextField(max_length=16, choices=TYPE_CHOICES, blank=True)
    catalog_number = models.CharField(max_length=20, blank=True)
    anidb_aid = models.IntegerField(default=0, blank=True)
    vgmdb_aid = models.IntegerField(blank=True, null=True)
    editor = models.ForeignKey('Editor', default=1)
    studio = models.ForeignKey('Studio', default=1)

    # Cache fields for the rankings
    sum_ratings = models.FloatField(blank=True, null=False, default=0)
    nb_ratings = models.IntegerField(blank=True, null=False, default=0)
    nb_likes = models.IntegerField(blank=True, null=False, default=0)
    nb_dislikes = models.IntegerField(blank=True, null=False, default=0)
    controversy = models.FloatField(blank=True, null=False, default=0)

    class Meta:
        index_together = [
            ['category', 'controversy'],
            ['category', 'nb_ratings'],
        ]

    objects = WorkQuerySet.as_manager()

    def get_absolute_url(self):
        return reverse('work-detail', args=[self.category.slug, str(self.id)])

    def retrieve_tags(self, anidb):
        anidb_tags_list = anidb.get(self.anidb_aid).tags
        anidb_tags = {title: int(weight) for title, weight in anidb_tags_list}

        tag_work = TaggedWork.objects.filter(work=self)
        current_tags = {tagwork.tag.title: tagwork.weight for tagwork in tag_work}

        deleted_tags_keys = current_tags.keys() - anidb_tags.keys()
        deleted_tags = {key: current_tags[key] for key in deleted_tags_keys}

        added_tags_keys = anidb_tags.keys() - current_tags.keys()
        added_tags = {key: anidb_tags[key] for key in added_tags_keys}

        remaining_tags_keys = anidb_tags.keys() & current_tags.keys()
        remaining_tags = {key: current_tags[key] for key in remaining_tags_keys}

        updated_tags = {title: (current_tags[title], anidb_tags[title]) for title in remaining_tags if current_tags[title] != anidb_tags[title]}
        kept_tags = {title: current_tags[title] for title in remaining_tags if current_tags[title] == anidb_tags[title]}

        retrieve_tags = {"deleted_tags": deleted_tags, "added_tags": added_tags, "updated_tags": updated_tags, "kept_tags": kept_tags}

        return retrieve_tags

    def update_tags(self, deleted_tags, added_tags, updated_tags):
        for title, weight in added_tags.items():
            current_tag = Tag.objects.get_or_create(title=title)[0]
            TaggedWork(tag=current_tag, work=self, weight=weight).save()

        tags = Tag.objects.filter(title__in=updated_tags.keys())
        for tag in tags:
            tagged_work = self.taggedwork_set.objects.get(tag=tag)
            tagged_work.weight = updated_tags[tag.title]
            tagged_work.save()

        TaggedWork.objects.filter(work=self, tag__title__in=deleted_tags.keys()).delete()

    def safe_poster(self, user):
        if not self.nsfw or (user.is_authenticated() and user.profile.nsfw_ok):
            return self.poster
        return '/static/img/nsfw.jpg'

    def __str__(self):
        return self.title


<<<<<<< HEAD
class WorkTitle (models.Model):
    work = models.ForeignKey('Work')
    title = models.CharField(max_length=128, blank=True, db_index=True)
    language = models.ForeignKey('Language')
    type = models.CharField(max_length=9, choices=(
                            ('main', 'principal'),
                            ('official', 'officiel'),
                            ('synonym', 'synonyme')),
                            blank=True,
                            db_index=True)

    def __str__(self):
        return ("%s" % self.title)


class Language(models.Model):
    anidb_language = models.CharField(max_length=5,
                                      blank=True,
                                      db_index=True)
    iso639 = models.CharField(max_length=2,
                            unique=True,
                            db_index=True)

    def __str__(self):
        return "%s : %s" % (self.anidb_language, self.iso639)


=======
>>>>>>> 636c705f
class Role(models.Model):
    name = models.CharField(max_length=255)
    slug = models.SlugField(unique=True)

    def __str__(self):
        return '{} /{}/'.format(self.name, self.slug)


class Staff(models.Model):
    work = models.ForeignKey('Work')
    artist = models.ForeignKey('Artist')
    role = models.ForeignKey('Role')

    class Meta:
        unique_together = ('work', 'artist', 'role')

    def __str__(self):
        return "{}, {} de {}" .format(
            self.artist.name,
            self.role.name.lower(),
            self.work.title)


class Editor(models.Model):
    title = models.CharField(max_length=33, db_index=True)

    def __str__(self):
        return self.title


class Studio(models.Model):
    title = models.CharField(max_length=35)

    def __str__(self):
        return self.title


class Genre(models.Model):
    title = models.CharField(max_length=17)

    def __str__(self):
        return self.title


class Tag(models.Model):
    title = models.TextField(unique = True)

    def __str__(self):
        return self.title


class TaggedWork(models.Model):
    work = models.ForeignKey('Work')
    tag = models.ForeignKey('Tag')
    weight = models.IntegerField(default=0)

    class Meta:
        unique_together = ('work', 'tag')

    def __str__(self):
        return "%s %s %s" % (self.work, self.tag, self.weight)


class Track(models.Model):
    title = models.CharField(max_length=32)
    album = models.ManyToManyField('Work')

    def __str__(self):
        return self.title



class Artist(models.Model):
    first_name = models.CharField(max_length=32, blank=True, null=True)  # No longer used
    last_name = models.CharField(max_length=32)  # No longer used
    name = models.CharField(max_length=255)
    anidb_creator_id = models.IntegerField(null=True, unique=True)

    def __str__(self):
        return self.name


class ArtistSpelling(models.Model):
    was = models.CharField(max_length=255, db_index=True)
    artist = models.ForeignKey('Artist')


class Rating(models.Model):
    user = models.ForeignKey(User)
    work = models.ForeignKey(Work)
    choice = models.CharField(max_length=8, choices=(
        ('favorite', 'Mon favori !'),
        ('like', 'J\'aime'),
        ('dislike', 'Je n\'aime pas'),
        ('neutral', 'Neutre'),
        ('willsee', 'Je veux voir'),
        ('wontsee', 'Je ne veux pas voir')
    ))
    date = models.DateField(auto_now=True)

    class Meta:
        unique_together = ('user', 'work')

    def __str__(self):
        return '%s %s %s' % (self.user, self.choice, self.work)


class Page(models.Model):
    name = models.SlugField()
    markdown = models.TextField()

    def __str__(self):
        return self.name


class Profile(models.Model):
    user = models.OneToOneField(User)
    is_shared = models.BooleanField(default=True)
    nsfw_ok = models.BooleanField(default=False)
    newsletter_ok = models.BooleanField(default=True)
    reco_willsee_ok = models.BooleanField(default=False)
    avatar_url = models.CharField(max_length=128, default='', blank=True, null=True)
    mal_username = models.CharField(max_length=64, default='', blank=True, null=True)
    score = models.IntegerField(default=0)

    def get_anime_count(self):
        return Rating.objects.filter(user=self.user, choice__in=['like', 'neutral', 'dislike', 'favorite']).count()

    def get_avatar_url(self):
        if not self.avatar_url:
            avatar_url = get_discourse_data(self.user.email)['avatar'].format(size=150)
            self.avatar_url = avatar_url
            self.save()
        return self.avatar_url


class Suggestion(models.Model):
    user = models.ForeignKey(User)
    work = models.ForeignKey(Work)
    date = models.DateTimeField(auto_now=True)
    problem = models.CharField(verbose_name='Partie concernée', max_length=8, choices=(
        ('title', 'Le titre n\'est pas le bon'),
        ('poster', 'Le poster ne convient pas'),
        ('synopsis', 'Le synopsis comporte des erreurs'),
        ('author', 'L\'auteur n\'est pas le bon'),
        ('composer', 'Le compositeur n\'est pas le bon'),
        ('double', 'Ceci est un doublon'),
        ('nsfw', 'L\'oeuvre est NSFW'),
        ('n_nsfw', 'L\'oeuvre n\'est pas NSFW'),
        ('ref', 'Proposer une URL (myAnimeList, AniDB, Icotaku, VGMdb, etc.)')
    ), default='ref')
    message = models.TextField(verbose_name='Proposition', blank=True)
    is_checked = models.BooleanField(default=False)

    def update_scores(self):
        suggestions_score = 5 * Suggestion.objects.filter(user=self.user, is_checked=True).count()
        recommendations_score = 0
        reco_list = Recommendation.objects.filter(user=self.user)
        for reco in reco_list:
            if Rating.objects.filter(user=reco.target_user, work=reco.work, choice='like').count() > 0:
                recommendations_score += 1
            if Rating.objects.filter(user=reco.target_user, work=reco.work, choice='favorite').count() > 0:
                recommendations_score += 5
        score = suggestions_score + recommendations_score
        Profile.objects.filter(user=self.user).update(score=score)


def suggestion_saved(sender, instance, *args, **kwargs):
    instance.update_scores()
models.signals.post_save.connect(suggestion_saved, sender=Suggestion)


class Neighborship(models.Model):
    user = models.ForeignKey(User)
    neighbor = models.ForeignKey(User, related_name='neighbor')
    score = models.DecimalField(decimal_places=3, max_digits=8)


class SearchIssue(models.Model):
    date = models.DateTimeField(auto_now=True)
    user = models.ForeignKey(User)
    title = models.CharField(max_length=128)
    poster = models.CharField(max_length=128, blank=True, null=True)
    mal_id = models.IntegerField(blank=True, null=True)
    score = models.IntegerField(blank=True, null=True)


class Announcement(models.Model):
    title = models.CharField(max_length=128)
    text = models.CharField(max_length=512)

    def __str__(self):
        return self.title


class Recommendation(models.Model):
    user = models.ForeignKey(User)
    target_user = models.ForeignKey(User, related_name='target_user')
    work = models.ForeignKey(Work)

    def __str__(self):
        return '%s recommends %s to %s' % (self.user, self.work, self.target_user)


class Pairing(models.Model):
    date = models.DateTimeField(auto_now=True)
    user = models.ForeignKey(User)
    artist = models.ForeignKey(Artist)
    work = models.ForeignKey(Work)
    is_checked = models.BooleanField(default=False)


class Reference(models.Model):
    work = models.ForeignKey('Work')
    url = models.CharField(max_length=512)
    suggestions = models.ManyToManyField('Suggestion', blank=True)


class Top(models.Model):
    date = models.DateField(auto_now_add=True)
    category = models.CharField(max_length=10, choices=TOP_CATEGORY_CHOICES, unique_for_date='date')

    contents = models.ManyToManyField(ContentType, through='Ranking')

    def __str__(self):
        return 'Top {category} on {date} (id={id})'.format(
            category=self.category,
            date=self.date,
            id=self.id)


class Ranking(models.Model):
    top = models.ForeignKey('Top', on_delete=models.CASCADE)
    content_type = models.ForeignKey(ContentType, on_delete=models.CASCADE)
    object_id = models.PositiveIntegerField()
    content_object = GenericForeignKey('content_type', 'object_id')

    score = models.FloatField()
    nb_ratings = models.PositiveIntegerField()
    nb_stars = models.PositiveIntegerField()


class FAQTheme(models.Model):
    order = models.IntegerField(unique=True)
    theme = models.CharField(max_length=200)

    def __str__(self):
        return self.theme


class FAQEntry(models.Model):
    theme = models.ForeignKey(FAQTheme, on_delete=models.CASCADE, related_name="entries")
    question = models.CharField(max_length=200)
    answer = models.TextField()
    pub_date = models.DateTimeField('Date de publication', auto_now_add=True)
    is_active = models.BooleanField(default=True)

    def __str__(self):
        return self.question<|MERGE_RESOLUTION|>--- conflicted
+++ resolved
@@ -160,7 +160,6 @@
         return self.title
 
 
-<<<<<<< HEAD
 class WorkTitle (models.Model):
     work = models.ForeignKey('Work')
     title = models.CharField(max_length=128, blank=True, db_index=True)
@@ -188,8 +187,6 @@
         return "%s : %s" % (self.anidb_language, self.iso639)
 
 
-=======
->>>>>>> 636c705f
 class Role(models.Model):
     name = models.CharField(max_length=255)
     slug = models.SlugField(unique=True)
@@ -259,7 +256,6 @@
 
     def __str__(self):
         return self.title
-
 
 
 class Artist(models.Model):

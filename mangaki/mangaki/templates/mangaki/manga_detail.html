{% extends "base.html" %}
{% load bootstrap %}

{% block body %}
<div class="alert alert-warning" role="alert" id="sorry" style="display: none"></div>
<div class="row mangas-list">
    <div class="col-xs-3 manga-sheet">
        <div class="row thumbnail" data-category="manga" data-id="{{ object.id }}">
            {% include "work_rating.html" with category="manga" work=object %}
        </div>
    </div>
    <div class="col-xs-6">
        <h1>{{ object.title }}</h1>
        <p>Titre original : <em>{{ object.vo_title }}</em></p>
        <p>Dessin : {{ object.mangaka }}</p>
        <p>Scénario : {{ object.writer }}</p>
        <p>Éditeur : {{ object.editor }}</p>
        <p>Origine : {{ object.origin }}</p>
        <p>Genres : {{ genres }}</p>
        <p>Type : {{ object.manga_type }}</p>
         <!--<br />XXXX<br />
        }
        }
        XX épisodes, terminée.<br />
        <a>Réalisateur</a>, <a>Compositeur</a></p>
        <h4>Liens</h4>
        <ul>
            <li>Voir la fiche sur Animeka</li>
            <li><a href="#">Acheter sur Kazé</a></li>
        </ul> -->
        <hr />
        <!-- <a href="/anime/{{ object.id }}/nsfw" class="btn btn-danger">NSFW</a> -->
        <!-- <h4>Actualité</h4>
        <ul>
            <li><a href="#">La 2e OST est sortie !</a></li>
            <li><a href="#">Fiche sur myAnimeList</a></li>
        </ul> -->
    </div>
</div>
<br />
{% if object.synopsis %}
    <div class="well">{{ object.synopsis }} (cc) <a href="http://manga-news.com" target="_blank">Manga-News</a></div>
{% endif %}
{% if user.is_authenticated %}
<a href="http://meta.mangaki.fr/session/sso" target="_blank"><button type="button" class="btn btn-primary">En discuter sur le forum</button></a>
<button type="button" class="btn btn-primary" data-toggle="modal" data-target="#suggestionModal">Des idées pour améliorer cette fiche ?</button>

<form class="typeahead-demo {{ user.username }}">
      <input type="text" data-username="{{ user.username }}" class="typeahead" placeholder="Conseiller ce manga à un utilisateur" />
</form>

<div class="modal fade" id="suggestionModal" tabindex="-1" role="dialog" aria-labelledby="suggestionModalLabel" aria-hidden="true">
  <div class="modal-dialog">
    <div class="modal-content">
      <div class="modal-header">
        <button type="button" class="close" data-dismiss="modal" aria-label="Close"><span aria-hidden="true">&times;</span></button>
        <h4 class="modal-title" id="suggestionModalLabel">Proposer une amélioration pour {{ object.title }}</h4>
      </div>
      <h5 style="text-indent:2em">Bienvenue sur l’interface d’amélioration de Mangaki :</h5>
      <ol>
      <li>Indiquez quelle partie de la fiche est concernée par votre proposition</li>
      <li>Écrivez-nous votre idée/solution, et envoyez !</li>
      </ol>
      <form id="suggestion" action="/manga/{{ object.id }}" method="POST">
      {% csrf_token %}
      <div class="modal-body">
        <div class="alert alert-danger" role="alert" id="alert" style="display: none"></div>
        <div class="alert alert-success" role="alert" id="success" style="display: none"></div>
        {{ suggestion_form|bootstrap }}
      </div>
      </form>
      <div class="modal-footer">
        <button type="button" class="btn btn-default" data-dismiss="modal">Fermer</button>
        <button type="button" class="btn btn-primary" onclick="suggestion('manga')">Envoyer</button>
      </div>
    </div>
  </div>
</div>
{% endif %}
<script>
work_id='{{ object.id }}';
<<<<<<< HEAD
loadMenuReco();
=======
target_id='{{ user.id }}';
sort_mode = '';
loadMenureco();
>>>>>>> 0a230b99
</script>
{% endblock %}<|MERGE_RESOLUTION|>--- conflicted
+++ resolved
@@ -79,12 +79,6 @@
 {% endif %}
 <script>
 work_id='{{ object.id }}';
-<<<<<<< HEAD
 loadMenuReco();
-=======
-target_id='{{ user.id }}';
-sort_mode = '';
-loadMenureco();
->>>>>>> 0a230b99
 </script>
 {% endblock %}
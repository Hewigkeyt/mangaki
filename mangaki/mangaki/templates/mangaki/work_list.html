{% extends "base.html" %}

{% load anonymous_ratings %}

{% block body %}

{% if not is_dpp and not request|has_anonymous_ratings %}
<div class="col-xs-12">
  <p class="alert alert-info">
{% if user.is_authenticated %}
    Notez quelques <em>{{ category }}s</em>, via les listes ci-dessous ou la barre de recherche &mdash; puis cliquez sur <a class="alert-link" href="{% url 'reco' %}">Recommandations</a> pour voir ce que vous conseille <em>Mangaki</em>&nbsp;!
{% else %}
    Nouveau sur Mangaki ? <a href="{% url 'account_signup' %}?next={{ request.get_full_path|urlencode }}">Inscrivez-vous</a> puis
    <a href="{% url 'account_login' %}?next={{ request.get_full_path|urlencode }}">connectez-vous</a> pour noter ces <em>{{ category }}s</em>
{% endif %}
  </p>
</div>
{% endif %}

<div class="col-xs-12">
  <ul class="nav nav-tabs">
    {% if is_dpp %}

    <li role="presentation"{% if sort_mode == 'dpp' %} class="active"{% endif %}><a href="{% url 'dpp-works' 'anime' %}"><em>Anime</em> seulement</a></li>

    <li role="presentation"{% if category == 'manga' %} class="active"{% endif %}><a href="{% url 'dpp-works' 'manga' %}"><em>Manga</em> seulement</a></li>

    {% else %}
    <li role="presentation"{% if sort_mode == 'mosaic' %} class="active"{% endif %}>
      <a href="{% url 'work-list' category %}">Mosaïque</a></li>
    <li role="presentation"{% if sort_mode == 'popularity' %} class="active"{% endif %}>
      <a href="{% url 'work-list' category %}?sort=popularity">Les plus populaires</a></li>
    <li role="presentation"{% if sort_mode == 'controversy' %} class="active"{% endif %}>
      <a href="{% url 'work-list' category %}?sort=controversy">Les plus controversés</a></li>
    <li role="presentation"{% if sort_mode == 'top' %} class="active"{% endif %}>
      <a href="{% url 'work-list' category %}?sort=top">Les plus aimés</a></li>
    <li role="presentation"{% if sort_mode == 'pearls' %} class="active"{% endif %}>
      <a href="{% url 'work-list' category %}?sort=pearls">Perles rares</a></li>
    <li role="presentation"{% if sort_mode == 'random' %} class="active"{% endif %}>
      <a href="{% url 'work-list' category %}?sort=random">Perles au hasard</a></li>
    <li role="presentation"{% if sort_mode == 'alpha' %} class="active"{% endif %}>
      <a href="{% url 'work-list' category %}?sort=alpha&amp;letter={% if letter %}{{ letter }}{% else %}0{% endif %}">Alphabétique</a></li>
      {% endif %}
  </ul>
</div>

<div class="col-xs-12" style="margin: 10px 0; text-align: center">
{% if sort_mode == 'alpha' %}
<ul class="pagination pagination-sm" style="margin: 0">
  {% for letter_ in "#ABCDEFGHIJKLMNOPQRSTUVWXYZ" %}
    <li role="presentation"
      {% if letter_ == letter %}class="active"{% endif %}
      {% if letter_ == '#' and letter == '0'%}class="active"{% endif %}>
      <a
	 href="{% url 'work-list' category %}?sort=alpha&amp;letter={% if letter_ == '#' %}0{% else %}{{ letter_ }}{% endif %}">
	{{letter_}}
      </a>
    </li>
  {% endfor %}
</ul>
{% elif user.is_authenticated and sort_mode != 'alpha' and sort_mode != 'random' and not is_dpp %}
  <form method="GET">
    <div class="input-group">
      <input class="search-input form-control {{category}}" placeholder="Entrez un titre d'{{category}} (actuellement {{ objects_count }} {{ category }}{{ objects_count | pluralize }})" type="search" name="search" {% if search %} value="{{ search }}" {% endif %} />
      <span class="input-group-btn">
	<button class="btn btn-default" type="submit"><span class="glyphicon glyphicon-search"></span></button>
      </span>
    </div>
    <span class="help-block" style="float: right">Astuce&nbsp;: Vous pouvez appuyer sur la touche "Entrée" de votre clavier pour lancer la recherche</span>
  </form>
{% endif %}
</div>
<<<<<<< HEAD
=======
<div class="row">
>>>>>>> 8d265cc5
{% if flat %}
  {% include "works_no_poster.html" with works=object_list %}
{% else %}
  {% include "works.html" with works=object_list is_dpp=is_dpp %}
{% endif %}
<<<<<<< HEAD
{% if user.is_authenticated %}
=======
</div>
>>>>>>> 8d265cc5

{% if user.is_authenticated %}
<div class="row">
<div class="col-md-12 col-sm-12">
    {% if is_dpp %}
    <a class="btn btn-primary btn-lg btn-block" href="{% url 'reco_dpp' %}?category={{ category }}">Je n'arrive plus à noter, montrez-moi de nouvelles oeuvres&nbsp;!</a>
    {% else %}
    <a class="btn btn-primary btn-lg btn-block" href="{% url 'reco' %}?category={{ category }}">Je n'arrive plus à noter, conseillez-moi&nbsp;!</a>
    {% endif %}
</div>
</div>
{% endif %}

<br/>

{% include "pagination.html" %}

{% endblock %}

{% block extrajs %}
{% if not is_dpp %}
<script>
    var category = '{{ category }}';

    loadMenu();
    {% if sort_mode == 'mosaic' %}
    new Mosaic('.cards-grid', '{{ category }}');
    {% endif %}
</script>
{% endif %}
{% endblock %}<|MERGE_RESOLUTION|>--- conflicted
+++ resolved
@@ -70,20 +70,13 @@
   </form>
 {% endif %}
 </div>
-<<<<<<< HEAD
-=======
 <div class="row">
->>>>>>> 8d265cc5
 {% if flat %}
   {% include "works_no_poster.html" with works=object_list %}
 {% else %}
   {% include "works.html" with works=object_list is_dpp=is_dpp %}
 {% endif %}
-<<<<<<< HEAD
-{% if user.is_authenticated %}
-=======
 </div>
->>>>>>> 8d265cc5
 
 {% if user.is_authenticated %}
 <div class="row">

--- conflicted
+++ resolved
@@ -6,17 +6,6 @@
 
 from mangaki.models import Rating, Work
 from mangaki.algo import fit_algo
-<<<<<<< HEAD
-
-
-ALGOS = {
-    'knn': lambda: MangakiKNN(),
-    'svd': lambda: MangakiSVD(20),
-    'als': lambda: MangakiALS(20),
-    'wals': lambda: MangakiWALS(20),
-}
-=======
->>>>>>> a2c2c5a4
 
 
 class Command(BaseCommand):

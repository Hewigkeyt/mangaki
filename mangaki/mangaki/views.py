import datetime
import json
from collections import Counter, OrderedDict
from itertools import zip_longest
from typing import List, Dict, Any, Tuple
from urllib.parse import urlencode

import allauth.account.views

from django.conf import settings
from django.contrib.auth.mixins import LoginRequiredMixin
from django.contrib.auth.models import User
from django.contrib.auth.decorators import login_required
from django.contrib import messages
from django.core.exceptions import SuspiciousOperation, ObjectDoesNotExist
from django.core.paginator import EmptyPage, PageNotAnInteger, Paginator
from django.db import DatabaseError
from django.db.models import Case, IntegerField, Sum, Value, When, Count
from django.http import Http404, HttpResponse, HttpResponseForbidden, HttpResponseRedirect, HttpResponsePermanentRedirect
from django.shortcuts import get_object_or_404, redirect, render
from django.urls import reverse_lazy
from django.utils import timezone, translation
from django.utils.http import is_safe_url
from django.utils.crypto import constant_time_compare
from django.utils.decorators import method_decorator
from django.utils.functional import cached_property
from django.utils.timezone import utc
from django.views.decorators.csrf import ensure_csrf_cookie
from django.views.defaults import server_error
from django.views.generic import View
from django.views.generic.detail import DetailView, SingleObjectMixin, SingleObjectTemplateResponseMixin
from django.views.generic.edit import FormMixin
from django.views.generic.list import ListView
from markdown import markdown
from natsort import natsorted

from mangaki.choices import TOP_CATEGORY_CHOICES
from mangaki.forms import SuggestionForm
from mangaki.mixins import AjaxableResponseMixin, JSONResponseMixin
from mangaki.models import (Artist, Category, ColdStartRating, FAQTheme, Page, Pairing, Profile, Ranking, Rating,
                            Recommendation, Staff, Suggestion, Evidence, Top, Trope, Work, WorkCluster)
from mangaki.utils.mal import import_mal, client
from mangaki.utils.profile import (
    get_profile_ratings,
    build_profile_compare_function,
    get_profile_recommendations,
    get_profile_events
)
from mangaki.utils.ratings import (clear_anonymous_ratings, current_user_rating, current_user_ratings,
                                   current_user_set_toggle_rating, get_anonymous_ratings)
from mangaki.utils.tokens import compute_token, KYOTO_SALT
from mangaki.utils.recommendations import get_reco_algo, user_exists_in_backup, get_pos_of_best_works_for_user_via_algo
from irl.models import Event, Partner, Attendee


NB_POINTS_DPP = 10
RATINGS_PER_PAGE = 24
TITLES_PER_PAGE = 24
POSTERS_PER_PAGE = 24
ARTISTS_PER_PAGE = 24
USERNAMES_PER_PAGE = 24
FIXES_PER_PAGE = 5
NSFW_GRID_PER_PAGE = 5

REFERENCE_DOMAINS = (
    ('http://myanimelist.net', 'myAnimeList'),
    ('http://animeka.com', 'Animeka'),
    ('http://vgmdb.net', 'VGMdb'),
    ('http://anidb.net', 'AniDB'),
    ('https://anidb.net', 'AniDB')
)

RATING_COLORS = {
    'favorite': {'normal': '#f8d549', 'highlight': '#f8d549'},
    'like': {'normal': '#5cb85c', 'highlight': '#47a447'},
    'neutral': {'normal': '#f0ad4e', 'highlight': '#ec971f'},
    'dislike': {'normal': '#d9534f', 'highlight': '#c9302c'},
    'willsee': {'normal': '#337ab7', 'highlight': '#286090'},
    'wontsee': {'normal': '#5bc0de', 'highlight': '#31b0d5'}
}

UTA_ID = 14293

DPP_UI_CONFIG_FOR_RATINGS = {
    'ui': [
        {
            'name': "like",
            'title': "J'aime"
        },
        {
            'name': "dislike",
            'title': "Je n'aime pas"
        },
        {
            'name': "dontknow",
            'title': "Je ne connais pas"
        }
    ],
    'endpoint': reverse_lazy('vote-dpp')
}

VANILLA_UI_CONFIG_FOR_RATINGS = {
    'ui': [
        {
            'name': 'favorite',
            'title': "J'adore"
        },
        {
            'name': "like",
            'title': "J'aime"
        },
        {
            'name': "neutral",
            'title': "Neutre"
        },
        {
            'name': "dislike",
            'title': "Je n'aime pas"
        },
        {
            'name': 'willsee',
            'title': "Je veux voir",
            'extra_classes': ['rating_separator']
        },
        {
            'name': 'wontsee',
            'title': "Je ne veux pas voir"
        }
    ],
    'endpoint': reverse_lazy('vote')
}


@method_decorator(ensure_csrf_cookie, name='dispatch')
class WorkDetail(AjaxableResponseMixin, FormMixin, SingleObjectTemplateResponseMixin, SingleObjectMixin, View):
    form_class = SuggestionForm
    queryset = Work.objects.select_related('category').prefetch_related('worktitle_set',
                                                                        'staff_set__role',
                                                                        'staff_set__artist')

    def get(self, request, *args, **kwargs):
        self.object = self.get_object()
        if self.object.category.slug != self.kwargs.get('category'):
            return HttpResponsePermanentRedirect(self.object.get_absolute_url())

        context = self.get_context_data(object=self.object)
        return self.render_to_response(context)

    def get_success_url(self):
        return self.object.get_absolute_url()

    def get_context_data(self, **kwargs):
        context = super().get_context_data(**kwargs)
        self.object.source = self.object.source.split(',')[0]

        context['config'] = VANILLA_UI_CONFIG_FOR_RATINGS

        context['genres'] = ', '.join(genre.title for genre in self.object.genre.all())

        if self.request.user.is_authenticated:
            context['suggestion_form'] = SuggestionForm(work=self.object, instance=Suggestion(user=self.request.user, work=self.object))
        context['rating'] = current_user_rating(self.request, self.object)

        context['references'] = []
        for reference in self.object.reference_set.all():
            for domain, name in REFERENCE_DOMAINS:
                if reference.url.startswith(domain):
                    context['references'].append((reference.url, name))

        nb = Counter(Rating.objects.filter(work=self.object).values_list('choice', flat=True))
        labels = OrderedDict([
            ('favorite', 'Ajoutés aux favoris'),
            ('like', 'Ont aimé'),
            ('neutral', 'Neutre'),
            ('dislike', 'N\'ont pas aimé'),
            ('willsee', 'Ont envie de voir'),
            ('wontsee', 'N\'ont pas envie de voir'),
        ])
        seen_ratings = {'favorite', 'like', 'neutral', 'dislike'}
        total = sum(nb.values())
        if total > 0:
            context['stats'] = []
            seen_total = sum(nb[rating] for rating in seen_ratings)
            for rating, label in labels.items():
                if seen_total > 0 and rating not in seen_ratings:
                    continue
                context['stats'].append({'value': nb[rating], 'colors': RATING_COLORS[rating], 'label': label})
            context['seen_percent'] = round(100 * seen_total / float(total))

        events = self.object.event_set \
            .filter(date__gte=timezone.now()) \
            .annotate(nb_attendees=Sum(Case(
            When(attendee__attending=True, then=Value(1)),
            default=Value(0),
            output_field=IntegerField(),
        )))
        if len(events) > 0:
            my_events = {}
            if self.request.user.is_authenticated:
                my_events = dict(self.request.user.attendee_set.filter(
                    event__in=events).values_list('event_id', 'attending'))

            context['events'] = [
                {
                    'id': event.id,
                    'attending': my_events.get(event.id, None),
                    'type': event.get_event_type_display(),
                    'channel': event.channel,
                    'date': event.get_date(),
                    'link': event.link,
                    'location': event.location,
                    'nb_attendees': event.nb_attendees,
                } for event in events
            ]

        return context

    def post(self, request, *args, **kwargs):
        self.object = self.get_object()
        if not request.user.is_authenticated:
            return HttpResponseForbidden()
        form_class = self.get_form_class()
        form = self.get_form(form_class)

        if form.is_valid():
            return self.form_valid(form)
        return self.form_invalid(form)

    def form_valid(self, form):
        form.instance.user = self.request.user
        form.save()
        return super().form_valid(form)


class EventDetail(LoginRequiredMixin, DetailView):
    model = Event

    def get(self, request, *args, **kwargs):
        self.object = self.get_object()
        if 'next' in request.GET:
            return redirect(request.GET['next'])
        return redirect(self.object.work.get_absolute_url())

    def post(self, request, *args, **kwargs):
        self.object = self.get_object()
        attending = None
        if 'wontgo' in request.POST:
            attending = False
        if 'willgo' in request.POST:
            attending = True
        if attending is not None:
            Attendee.objects.update_or_create(
                event=self.object, user=request.user,
                defaults={'attending': attending})
        elif 'cancel' in request.POST:
            Attendee.objects.filter(event=self.object, user=request.user).delete()
        return redirect(request.GET['next'])


class WorkListMixin:
    def get_context_data(self, **kwargs):
        context = super().get_context_data(**kwargs)
        ratings = current_user_ratings(self.request, context['object_list'])

        for work in context['object_list']:
            work.rating = ratings.get(work.id, None)

        context['object_list'] = [
            {
                'work': work
            }
            for work in context['object_list']
        ]

        return context


@method_decorator(ensure_csrf_cookie, name='dispatch')
class WorkList(WorkListMixin, ListView):
    paginate_by = POSTERS_PER_PAGE

    @cached_property
    def category(self):
        return get_object_or_404(Category, slug=self.kwargs.get('category'))

    def search(self):
        return self.request.GET.get('search', None)

    def flat(self):
        return self.request.GET.get('flat', 0)

    def sort_mode(self):
        default = 'mosaic'
        sort = self.request.GET.get('sort', default)
        if self.search() is not None and sort == default:
            return 'popularity'  # Mosaic cannot be searched through because it is random. We enforce the popularity as the second default when searching.
        else:
            return sort

    @property
    def is_dpp(self):
        return self.kwargs.get('dpp', False)

    def get_queryset(self):
        search_text = self.search()
        self.queryset = self.category.work_set
        sort_mode = self.sort_mode()

        if self.is_dpp:
            self.queryset = self.queryset.exclude(coldstartrating__user=self.request.user).dpp(10)
        elif sort_mode == 'top':
            self.queryset = self.queryset.top()
        elif sort_mode == 'popularity':
            self.queryset = self.queryset.popular()
        elif sort_mode == 'controversy':
            self.queryset = self.queryset.controversial()
        elif sort_mode == 'alpha':
            letter = self.request.GET.get('letter', '0')
            if letter == '0':  # '#'
                self.queryset = self.queryset.exclude(title__regex=r'^[a-zA-Z]')
            else:
<<<<<<< HEAD
                queryset = queryset.filter(title__istartswith=letter)
            queryset = queryset.order_by('title')
        elif sort_mode == 'pearls':
            queryset = queryset.pearls()
=======
                self.queryset = self.queryset.filter(title__istartswith=letter)
            self.queryset = self.queryset.order_by('title')
        elif sort_mode == 'pearls':
            self.queryset = self.queryset.pearls()
>>>>>>> 8d265cc5
        elif sort_mode == 'random':
            self.queryset = self.queryset.random().order_by('?')[:self.paginate_by]
        elif sort_mode == 'mosaic':
            self.queryset = self.queryset.none()
        else:
            raise Http404

        if search_text:
            self.queryset = self.queryset.search(search_text)

        self.queryset = self.queryset.only('pk', 'title', 'int_poster', 'ext_poster', 'nsfw', 'synopsis', 'category__slug')

        return self.queryset

    def get_context_data(self, **kwargs):
        context = super().get_context_data(**kwargs)
        slot_sort_types = ['popularity', 'controversy', 'top', 'random']
        search_text = self.search()
        sort_mode = self.sort_mode()
        flat = self.flat()

        context['search'] = search_text
        context['flat'] = flat
        context['sort_mode'] = sort_mode
        context['letter'] = self.request.GET.get('letter', '')
        context['category'] = self.category.slug
        context['is_dpp'] = self.is_dpp
        context['config'] = VANILLA_UI_CONFIG_FOR_RATINGS if not self.is_dpp else DPP_UI_CONFIG_FOR_RATINGS
        context['objects_count'] = self.category.work_set.count()

        if sort_mode == 'mosaic' and not self.is_dpp:
            context['object_list'] = [
                {
                    'slot_type': slot_sort_type,
                    'work': Work(title='Chargement…', ext_poster='/static/img/chiro.gif')
                }
                for slot_sort_type in slot_sort_types
            ]

        return context

    def render_to_response(self, context):
        if context.get('paginator') and context['paginator'].count == 1:  # Redirect to work detail if only result
            unique_work = self.queryset.first()
            return redirect('work-detail', category=self.category.slug, pk=unique_work.pk)
        else:
            return super(WorkList, self).render_to_response(context)


@method_decorator(ensure_csrf_cookie, name='dispatch')
class ArtistList(ListView):
    paginate_by = ARTISTS_PER_PAGE

    def get_queryset(self):
        queryset = Artist.objects.all()
        if self.search():
            return queryset.filter(name__icontains=self.search())
        return queryset.annotate(nb_works=Count('work')).order_by('-nb_works')

    def get_context_data(self, **kwargs):
        context = super().get_context_data(**kwargs)
        context['nb_artists'] = Artist.objects.count()
        context['search'] = self.search()
        return context

    def search(self):
        return self.request.GET.get('search', None)


@method_decorator(ensure_csrf_cookie, name='dispatch')
class ArtistDetail(SingleObjectMixin, WorkListMixin, ListView):
    template_name = 'mangaki/artist_detail.html'
    paginate_by = POSTERS_PER_PAGE

    def get(self, request, *args, **kwargs):
        self.object = self.get_object(queryset=Artist.objects.all())
        return super().get(request, *args, **kwargs)

    def get_queryset(self):
        return Work.objects.filter(id__in=Staff.objects.filter(artist=self.object).values('work_id')).order_by('title')

    def get_context_data(self, **kwargs):
        context = super().get_context_data(**kwargs)
        context['artist'] = self.object
        context['config'] = VANILLA_UI_CONFIG_FOR_RATINGS

        return context


def get_profile(request,
                username: str = None,
                category: str = None,
                status: str = None):
    if username is None and request.user.is_authenticated():
        return redirect('profile', request.user.username, category or 'anime', status or 'seen', permanent=True)

    is_anonymous = False
    if username:
        user = get_object_or_404(User.objects.select_related('profile'), username=username)
    else:
        user = request.user
        is_anonymous = not request.user.is_authenticated()

    if is_anonymous or username is None:
        is_shared = True
    elif user == request.user:
        is_shared = True
    else:
        is_shared = user.profile.is_shared

    if category is None or status is None:
        if user.username:
            return redirect('profile', user.username, category or 'anime', status or 'seen', permanent=True)
        else:
            return redirect('my-profile', category or 'anime', status or 'seen', permanent=True)

    can_see = is_shared or user == request.user
    seen_works = status == "seen"
    algo_name = request.GET.get('algo', None)
    categories = ('anime', 'manga', 'album')
    # FIXME: We should move natural sorting on the database-side.
    # This way, we can keep a queryset until the end.
    # Eventually, we pass it as-is to the paginator, so we have better performance and less memory consumption.
    # Currently, we load the *entire set* of ratings for a (seen/willsee|wontsee) category of works.
    ratings, counts = get_profile_ratings(request,
                                          category,
                                          seen_works,
                                          can_see,
                                          is_anonymous,
                                          user)

    compare_function = build_profile_compare_function(algo_name,
                                                      ratings,
                                                      user)
    rating_list = natsorted(ratings, key=compare_function)
    if category == 'recommendation':
        received_recommendation_list, sent_recommendation_list = get_profile_recommendations(
            is_anonymous,
            can_see,
            user
        )
    else:
        received_recommendation_list = sent_recommendation_list = []

    if can_see and not is_anonymous and not received_recommendation_list:
        reco_count = Recommendation.objects.filter(target_user=user).count()
    else:
        reco_count = len(received_recommendation_list)

    member_time = (datetime.date.today() - user.date_joined.date()
                   if (can_see and not is_anonymous) else None)
    user_events = get_profile_events(user) if (can_see and not is_anonymous) else []

    paginator = Paginator(rating_list, RATINGS_PER_PAGE)
    page = request.GET.get('page')

    try:
        ratings = paginator.page(page)
    except PageNotAnInteger:
        ratings = paginator.page(1)
    except EmptyPage:
        ratings = paginator.page(paginator.num_pages)

    data = {
        'meta': {
            'is_mal_import_available': client.is_available,
            'config': VANILLA_UI_CONFIG_FOR_RATINGS,
            'can_see': can_see,
            'username': request.user.username,
            'is_shared': is_shared,
            'is_me': request.user == user,
            'category': category,
            'seen': seen_works,
            'is_anonymous': is_anonymous,
            'ratings_disabled': request.user != user and not is_anonymous,
            'algo_name': algo_name
        },
        'profile': {
            'avatar_url': user.profile.avatar_url if (not is_anonymous and can_see) else None,
            'member_days': member_time.days if member_time else None,
            'seen_anime_count': counts['seen_anime'],
            'seen_manga_count': counts['seen_manga'],
            'unseen_anime_count': counts['unseen_anime'],
            'unseen_manga_count': counts['unseen_manga'],
            'reco_count': reco_count,
            'username': user.username
        },
        'ratings': ratings,
        'recommendations': {
            'received': received_recommendation_list,
            'sent': sent_recommendation_list
        },
        'events': user_events
    }
    return render(request, 'profile.html', data)


def index(request):
    if request.user.is_authenticated:
        if Rating.objects.filter(user=request.user).count() == 0:
            return redirect('/anime/')
    # texte = Announcement.objects.get(title='Flash News').text
    # context = {'annonce': texte}
    partners = Partner.objects.filter()
    return render(request, 'index.html', {
        'partners': partners,
        'is_mal_import_available': client.is_available
    })


def about(request, lang):
    if lang != '':
        translation.activate(lang)
        request.session[translation.LANGUAGE_SESSION_KEY] = lang
    return render(request, 'about.html')


def events(request):
    uta_rating = None
    if request.user.is_authenticated:
        for rating in Rating.objects.filter(work_id=UTA_ID, user=request.user):
            if rating.work_id == UTA_ID:
                uta_rating = rating.choice
    utamonogatari = Work.objects.in_bulk([UTA_ID])
    return render(
        request, 'events.html',
        {
            'screenings': Event.objects.filter(event_type='screening', date__gte=timezone.now()),
            'utamonogatari': utamonogatari.get(UTA_ID, None),
            'wakanim': Partner.objects.get(pk=12),
            'utamonogatari_rating': uta_rating,
            'config': VANILLA_UI_CONFIG_FOR_RATINGS
        })


def top(request, category_slug):
    categories = dict(TOP_CATEGORY_CHOICES)
    if category_slug not in categories:
        raise Http404
    try:
        top = Top.objects.filter(category=category_slug).latest('date')
    except Top.DoesNotExist:
        raise Http404
    data = []
    rankings = Ranking.objects.filter(top=top).prefetch_related('content_object').order_by('-score')
    for rank, ranking in enumerate(rankings):
        data.append({
            'rank': rank + 1,
            'id': ranking.object_id,
            'name': str(ranking.content_object),
            'score': ranking.score,
            'nb_ratings': ranking.nb_ratings,
            'nb_stars': ranking.nb_stars,
        })
    return render(request, 'top.html', {
        'date': top.date,
        'size': len(data),
        'category_slug': category_slug,
        'category': categories[category_slug].lower(),
        'top': data,
    })


def rate_work(request, work_id):
    if request.method == 'POST':
        work = get_object_or_404(Work, id=work_id)
        choice = request.POST.get('choice', '')
        if choice not in ['like', 'neutral', 'dislike', 'willsee', 'wontsee', 'favorite']:
            return HttpResponse()
        choice = current_user_set_toggle_rating(request, work, choice)
        if choice is None:
            return HttpResponse('none')
        else:
            return HttpResponse(choice)

    else:
        return HttpResponse()


# FIXME @login_required
def dpp_work(request, work_id):
    if request.user.is_authenticated() and request.method == 'POST':
        work = get_object_or_404(Work, id=work_id)
        choice = request.POST.get('choice', '')
        if choice not in ['like', 'dislike', 'dontknow']:
            raise SuspiciousOperation(
                "Attempted access denied. There are only 3 ratings here: like, dislike and dontknow")
        ColdStartRating.objects.update_or_create(user=request.user, work=work, defaults={'choice': choice})
        return HttpResponse(choice)
    else:
        raise Http404


def recommend_work(request, work_id, target_id):
    if request.user.is_authenticated and request.method == 'POST':
        work = get_object_or_404(Work, id=work_id)
        target_user = get_object_or_404(User, id=target_id)
        if target_user == request.user:
            return HttpResponse('nonsense')
        if Recommendation.objects.filter(user=request.user, work=work, target_user=target_user).count() > 0:
            return HttpResponse('double')
        if not Rating.objects.filter(user=target_user, work=work,
                                     choice__in=['favorite', 'like', 'neutral', 'dislike']):
            Recommendation.objects.update_or_create(user=request.user, work=work, target_user=target_user)
            return HttpResponse('success')
    return HttpResponse()


def get_users(request, query=''):
    data = []
    for user in User.objects.all() if not query else User.objects.filter(username__icontains=query):
        data.append({'id': user.id, 'username': user.username, 'tokens': user.username.lower().split()})
    return HttpResponse(json.dumps(data), content_type='application/json')


def get_user_for_recommendations(request, work_id, query=''):
    data = []
    for user in User.objects.all() if not query else User.objects.filter(username__icontains=query):
        data.append(
            {'id': user.id, 'username': user.username, 'work_id': work_id, 'tokens': user.username.lower().split()})
    return HttpResponse(json.dumps(data), content_type='application/json')


class MarkdownView(DetailView):
    model = Page
    slug_field = 'name'
    template_name = 'static.html'

    def get_context_data(self, **kwargs):
        return {'html': markdown(self.object.markdown)}


def get_works(request, category):
    query = request.GET.get('q', '')
    data = [
        {
            'id': work.id,
            'synopsis': work.synopsis[:50] + '…',
            'title': work.title,
            'year': '' if not work.date else work.date.year,
        } for work in Work.objects.filter(category__slug=category).search(query).popular()[:10]
    ]
    return HttpResponse(json.dumps(data), content_type='application/json')


def get_reco_algo_list(request, algo, category):
    reco_list = []
    data = get_reco_algo(request, algo, category)
    works = data['works']
    for work_id in data['work_ids']:
        work = works[work_id]
        reco_list.append({'id': work.id, 'title': work.title, 'poster': work.ext_poster, 'synopsis': work.synopsis,
                          'category': work.category.slug})
    return HttpResponse(json.dumps(reco_list), content_type='application/json')


def get_reco_list_dpp(request, category):
    reco_list_dpp = []
    data = get_reco_algo(request, 'knn', category)
    works = data['works']
    for work_id in data['work_ids']:
        work = works[work_id]
        reco_list_dpp.append({'id': work.id, 'title': work.title, 'poster': work.ext_poster, 'synopsis': work.synopsis,
                              'category': work.category.slug})
    return HttpResponse(json.dumps(reco_list_dpp), content_type='application/json')


def remove_all_anon_ratings(request):
    if request.method == 'POST':
        clear_anonymous_ratings(request.session)
        return redirect('home')
    else:
        raise Http404


def remove_reco(request, work_id, username, targetname):
    if request.method == 'POST':
        work = get_object_or_404(Work, id=work_id)
        user = get_object_or_404(User, username=username)
        target = get_object_or_404(User, username=targetname)
        if Rating.objects.filter(user=target, work=work,
                                 choice__in=['favorite', 'like', 'neutral', 'dislike']).count() == 0 and (
                    request.user == user or request.user == target):
            Recommendation.objects.get(work=work, user=user, target_user=target).delete()

        return HttpResponse()
    else:
        raise Http404


def remove_all_reco(request, targetname):
    if request.method == 'POST':
        target = get_object_or_404(User, username=targetname)
        if target == request.user:
            reco_list = Recommendation.objects.filter(target_user=target)
            for reco in reco_list:
                if Rating.objects.filter(user=request.user, work=reco.work,
                                         choice__in=['favorite', 'like', 'neutral', 'dislike']).count() == 0:
                    reco.delete()

        return HttpResponse()
    else:
        raise Http404


def get_reco(request):
    category = request.GET.get('category', 'all')
    algo_name = request.GET.get('algo', 'svd' if user_exists_in_backup(request.user, 'svd') else 'knn')
    if current_user_ratings(request):
        reco_list = [{
            'work': Work(title='Chargement…', ext_poster='/static/img/chiro.gif')
        } for _ in range(4)]
    else:
        reco_list = []
    return render(request, 'mangaki/reco_list.html',
                  {
                      'reco_list': reco_list,
                      'category': category,
                      'algo': algo_name,
                      'config': VANILLA_UI_CONFIG_FOR_RATINGS
                  })


def get_reco_dpp(request):
    category = request.GET.get('category', 'all')
    reco_list = [Work(title='Chargement…', ext_poster='/static/img/chiro.gif') for _ in range(4)]
    return render(request, 'mangaki/reco_list_dpp.html',
                  {
                      'reco_list': reco_list,
                      'category': category,
                      'config': DPP_UI_CONFIG_FOR_RATINGS
                  })

def update_shared(request):
    if request.user.is_authenticated and request.method == 'POST':
        Profile.objects.filter(user=request.user).update(is_shared=request.POST['is_shared'] == 'true')
    return HttpResponse()


def update_nsfw(request):
    if request.user.is_authenticated and request.method == 'POST':
        Profile.objects.filter(user=request.user).update(nsfw_ok=request.POST['nsfw_ok'] == 'true')
    return HttpResponse()


def update_newsletter(request):
    if request.user.is_authenticated and request.method == 'POST':
        Profile.objects.filter(user=request.user).update(newsletter_ok=request.POST['newsletter_ok'] == 'true')
    return HttpResponse()


def update_research(request):
    is_ok = None
    if request.user.is_authenticated and request.method == 'POST' and 'research_ok' in request.POST:  # Toggle on one's profile
        username = request.user.username
        is_ok = request.POST.get('research_ok') == 'true'
        Profile.objects.filter(user__username=username).update(research_ok=is_ok)
        return HttpResponse()
    if request.method == 'POST':  # Confirmed from mail link
        is_ok = 'yes' in request.POST
        username = request.POST.get('username')
        token = request.POST.get('token')
    elif request.method == 'GET':  # Clicked on mail link
        username = request.GET.get('username')
        token = request.GET.get('token')
    expected_token = compute_token(KYOTO_SALT, username)
    if not constant_time_compare(token, expected_token):  # If the token is invalid
        # Add an error message
        messages.error(request, 'Vous n\'êtes pas autorisé à effectuer cette action.')
        return render(request, 'research.html', status=401)  # Unauthorized
    elif is_ok is not None:
        message = 'Votre profil a bien été mis à jour. '
        if is_ok:
            message += 'Merci. Vos données seront présentes dans le data challenge de Kyoto.'
        else:
            message += 'Vos données ne feront pas partie du data challenge de Kyoto.'
        Profile.objects.filter(user__username=username).update(research_ok=is_ok)
        messages.success(request, message)
        return render(request, 'research.html')
    return render(request, 'research.html', {'username': username, 'token': token})


def update_reco_willsee(request):
    if request.user.is_authenticated and request.method == 'POST':
        Profile.objects.filter(user=request.user).update(reco_willsee_ok=request.POST['reco_willsee_ok'] == 'true')
    return HttpResponse()


def import_from_mal(request, mal_username):
    if request.method == 'POST' and client.is_available:
        nb_added, fails = import_mal(mal_username, request.user.username)
        payload = {
            'added': nb_added,
            'failures': fails
        }
        return HttpResponse(json.dumps(payload), content_type='application/json')
    elif not client.is_available:
        raise Http404()
    else:
        return HttpResponse()


def add_pairing(request, artist_id, work_id):
    if request.user.is_authenticated:
        artist = get_object_or_404(Artist, id=artist_id)
        work = get_object_or_404(Work, id=work_id)
        Pairing(user=request.user, artist=artist, work=work).save()
    return HttpResponse()


def faq_index(request):
    latest_theme_list = FAQTheme.objects.order_by('order')
    all_information = [[faqtheme.theme, [(entry.question, entry.answer) for entry in
                                         faqtheme.entries.filter(is_active=True).order_by('-pub_date')]] for faqtheme in
                       latest_theme_list]
    context = {
        'information': all_information,
    }
    return render(request, 'faq/faq_index.html', context)


def legal_mentions(request):
    return render(request, 'mangaki/legal.html')


def fix_index(request):
    suggestion_list = Suggestion.objects.select_related('work', 'user').prefetch_related(
        'work__category', 'evidence_set__user').annotate(
            count_agrees=Count(Case(When(evidence__agrees=True, then=1))),
            count_disagrees=Count(Case(When(evidence__agrees=False, then=1)))
        ).all().order_by('is_checked', '-date')

    paginator = Paginator(suggestion_list, FIXES_PER_PAGE)
    page = request.GET.get('page')

    try:
        suggestions = paginator.page(page)
    except PageNotAnInteger:
        suggestions = paginator.page(1)
    except EmptyPage:
        suggestions = paginator.page(paginator.num_pages)

    context = {
        'suggestions': suggestions
    }

    return render(request, 'fix/fix_index.html', context)


def fix_suggestion(request, suggestion_id):
    cluster_colors = {
        'unprocessed': 'text-info',
        'accepted': 'text-success',
        'rejected': 'text-danger'
    }

    # Retrieve the Suggestion object if it exists else raise a 404 error
    suggestion = get_object_or_404(
        Suggestion.objects.select_related('work', 'user', 'work__category').annotate(
            count_agrees=Count(Case(When(evidence__agrees=True, then=1))),
            count_disagrees=Count(Case(When(evidence__agrees=False, then=1)))
        ),
        id=suggestion_id
    )

    # Retrieve the Evidence object if it exists
    evidence = None
    if request.user.is_authenticated:
        try:
            evidence = Evidence.objects.get(user=request.user, suggestion=suggestion)
        except ObjectDoesNotExist:
            evidence = None

    # Retrieve related clusters
    clusters = WorkCluster.objects.select_related(
        'resulting_work', 'resulting_work__category').prefetch_related(
        'works', 'works__category', 'checker').filter(origin=suggestion_id).all()
    colors = [cluster_colors[cluster.status] for cluster in clusters]

    # Get the previous suggestion, ie. more recent and of the same checked status
    previous_suggestions_ids = Suggestion.objects.filter(date__gt=suggestion.date,
        is_checked=suggestion.is_checked).order_by('date').values_list('id', flat=True)

    # If there is no more recent suggestion, and was checked, just pick from not checked suggestions
    if not previous_suggestions_ids and suggestion.is_checked:
        previous_suggestions_ids = Suggestion.objects.filter(is_checked=False).order_by('date').values_list('id', flat=True)

    # Get the next suggestion, ie. less recent and of the same checked status
    next_suggestions_ids = Suggestion.objects.filter(date__lt=suggestion.date,
        is_checked=suggestion.is_checked).order_by('-date').values_list('id', flat=True)

    # If there is no less recent suggestion, and wasn't checked, just pick from checked suggestions
    if not next_suggestions_ids and not suggestion.is_checked:
        next_suggestions_ids = Suggestion.objects.filter(is_checked=True).order_by('-date').values_list('id', flat=True)

    context = {
        'suggestion': suggestion,
        'clusters': zip(clusters, colors) if clusters and colors else None,
        'evidence': evidence,
        'next_id': next_suggestions_ids[0] if next_suggestions_ids else None,
        'previous_id': previous_suggestions_ids[0] if previous_suggestions_ids else None
    }

    return render(request, 'fix/fix_suggestion.html', context)


def nsfw_grid(request):
    user = request.user if request.user.is_authenticated else None

    user_evidences = Evidence.objects.filter(user=user)
    nsfw_suggestion_list = Suggestion.objects.select_related(
                'work', 'user', 'work__category'
            ).prefetch_related('evidence_set__user').filter(
                problem__in=('nsfw', 'n_nsfw'),
                is_checked=False
            ).exclude(
                work__in=user_evidences.values('suggestion__work')
            ).order_by('work', '-date', '-work__sum_ratings').distinct('work')

    paginator = Paginator(nsfw_suggestion_list, NSFW_GRID_PER_PAGE)
    count_nsfw_left = paginator.count
    page = request.GET.get('page')

    try:
        suggestions = paginator.page(page)
    except PageNotAnInteger:
        suggestions = paginator.page(1)
    except EmptyPage:
        suggestions = paginator.page(paginator.num_pages)

    nsfw_states = []
    supposed_nsfw = []
    for suggestion in suggestions:
        supposed_nsfw.append(suggestion.problem == 'nsfw')

        for evidence in suggestion.evidence_set.all():
            if evidence.user == request.user:
                agrees_with_problem = evidence.agrees
                agrees = ((agrees_with_problem and suggestion.problem == 'nsfw')
                       or (not agrees_with_problem and not suggestion.problem == 'nsfw'))
                nsfw_states.append(agrees)
                break
        else:
            nsfw_states.append(None)

    suggestions_with_states = list(zip(suggestions, nsfw_states, supposed_nsfw))

    context = {
        'suggestions_with_states': suggestions_with_states,
        'suggestions': suggestions,
        'count_nsfw_left': count_nsfw_left
    }

    return render(request, 'fix/nsfw_grid.html', context)


@login_required
def update_evidence(request):
    if request.method != 'POST' or not request.user.is_authenticated:
        return redirect('fix-index')

    # Retrieve agrees, needs_help, delete and suggestion_ids values from one or several fields in a form
    # Every values are then zipped together, with zip_longest since the length of suggestion_ids is the one that matters
    # See templates/fix/nsfw_grid.html for an example
    agrees_values = map(lambda x: x == 'True', request.POST.getlist('agrees'))
    needs_help_values = map(lambda x: x == 'True', request.POST.getlist('needs_help'))
    delete_values = request.POST.getlist('delete')
    suggestion_ids = map(int, request.POST.getlist('suggestion'))

    informations = zip_longest(suggestion_ids, agrees_values, needs_help_values, delete_values, fillvalue=False)

    for suggestion_id, agrees, needs_help, delete in informations:
        if not suggestion_id:
            continue

        if delete:
            try:
                Evidence.objects.get(
                    user=request.user,
                    suggestion=Suggestion.objects.get(pk=suggestion_id)
                ).delete()
            except ObjectDoesNotExist:
                pass
        else:
            evidence, created = Evidence.objects.get_or_create(
                user=request.user,
                suggestion=Suggestion.objects.get(pk=suggestion_id)
            )
            evidence.agrees = agrees
            evidence.needs_help = needs_help
            evidence.save()

    next_url = request.GET.get('next')
    if next_url and is_safe_url(url=next_url, host=request.get_host()):
        return redirect(next_url)
    return redirect('fix-index')


def generic_error_view(error, error_code):
    def error_view(request):
        try:
            trope = Trope.objects.order_by('?').first()
        except DatabaseError:
            return server_error(request)

        parameters = {
            'error_code': error_code,
            'error': error,
        }
        if trope:
            parameters['trope'] = trope
            parameters['origin'] = trope.origin
        return render(request, 'error.html', parameters, status=error_code)

    return error_view


class AnonymousRatingsMixin:
    def get_context_data(self, **kwargs):
        context = super().get_context_data(**kwargs)
        ratings = get_anonymous_ratings(self.request.session)
        works = (
            Work.objects.filter(id__in=ratings)
                .order_by('title')
                .group_by_category()
        )
        categories = Category.objects.filter(id__in=works).in_bulk()
        # Build the tree of ratings. This is a list of pairs (category, works)
        # where category is a Category object and works is the list of ratings
        # for objects of this category. works itself is a list of dictionnaries
        # {'work', 'choice'} where the 'work' key corresponds to the Work
        # object that was rated and 'choice' corresponds to the rating.
        #
        # Example:
        # [
        # (anime_category, [{'choice': 'like', 'work': Work()}, {'choice': 'dislike', 'work': Work()}]),
        # (manga_ategory, [{'choice': 'like', 'work': Work()}])
        # ]
        context['ratings'] = [
            (categories[category_id], [
                {'choice': ratings[work.id], 'work': work}
                for work in works_list
            ])
            for category_id, works_list in works.items()
        ]
        return context


class SignupView(AnonymousRatingsMixin, allauth.account.views.SignupView):
    pass


signup = SignupView.as_view()


class LoginView(AnonymousRatingsMixin, allauth.account.views.LoginView):
    pass


login = LoginView.as_view()<|MERGE_RESOLUTION|>--- conflicted
+++ resolved
@@ -319,17 +319,10 @@
             if letter == '0':  # '#'
                 self.queryset = self.queryset.exclude(title__regex=r'^[a-zA-Z]')
             else:
-<<<<<<< HEAD
-                queryset = queryset.filter(title__istartswith=letter)
-            queryset = queryset.order_by('title')
-        elif sort_mode == 'pearls':
-            queryset = queryset.pearls()
-=======
                 self.queryset = self.queryset.filter(title__istartswith=letter)
             self.queryset = self.queryset.order_by('title')
         elif sort_mode == 'pearls':
             self.queryset = self.queryset.pearls()
->>>>>>> 8d265cc5
         elif sort_mode == 'random':
             self.queryset = self.queryset.random().order_by('?')[:self.paginate_by]
         elif sort_mode == 'mosaic':

import requests
from bs4 import BeautifulSoup
from datetime import datetime
<<<<<<< HEAD
from mangaki.models import Language

extract_date = lambda s: datetime(*list(map(int, s.split('-'))))
=======
from urllib.parse import urljoin

>>>>>>> f2b5a27c

BASE_URL = "http://api.anidb.net:9001/httpapi"
SEARCH_URL = "http://anisearch.outrance.pl/"
PROTOCOL_VERSION = 1

<<<<<<< HEAD
try:
    str = unicode
except:
    pass
    # str = str


class AniDB:
    def __init__(self, client_id, client_ver=0):
        self.client_id = client_id
        self.client_ver = client_ver
        self._cache = {}

    def _request(self, datapage, params={}, cache=True):
        params.update({
                       'client': self.client_id,
                       'clientver': self.client_ver,
                       'protover': PROTOCOL_VERSION,
                       'request': datapage
                      })
        r = requests.get(BASE_URL, params=params)
        r.raise_for_status()
        return r

    # Anime http://wiki.anidb.net/w/HTTP_API_Definition#Access

    def search(self, q):
        """
        Search for `aid`s by anime title using service provided by eloyard.
        http://anisearch.outrance.pl/doc.html
        """
        r = requests.get(SEARCH_URL, params={
          'task': "search",
          'query': q,
        })
        r.raise_for_status()
        results = []
        animetitles = BeautifulSoup(r.text, 'xml').animetitles
        for anime in animetitles.find_all('anime'):
            results.append(Anime({
            'id': int(anime['aid']),
            'title': str(anime.find('title', attrs={'type': "official"}).string)
            }, partial=True, updater=lambda: self.get(anime['id'])))

        return results

    def get(self, id):
        """
        Allows retrieval of non-file or episode related information for a specific anime by AID (AniDB anime id).
        http://wiki.anidb.net/w/HTTP_API_Definition#Anime
        """
        id = int(id) # why?

        r = self._request("anime", {'aid': id})
        soup = BeautifulSoup(r.text.encode('utf-8'), 'xml')  # http://stackoverflow.com/questions/31126831/beautifulsoup-with-xml-fails-to-parse-full-unicode-strings#comment50430922_31146912
        
        if soup.error is not None:
            raise Exception(soup.error.string)

        anime = soup.anime
        titles = anime.titles
        if Language.objects.count() == 0:
            Language.objects.create(anidb_language='x-jat', iso639='ja')
            Language.objects.create(anidb_language='en', iso639='en')
            Language.objects.create(anidb_language='fr', iso639='fr')
        languages = {language.anidb_language: language.iso639 for language in Language.objects.all()}
        a = Anime({
        'id': id,
        'worktitles': [(title.string, title['type'], languages[title['xml:lang']])
                        for title in titles.find_all('title')
                        if title['type'] != 'short' and title['xml:lang'] in languages],
        'type': str(anime.type.string),
        'episodecount': int(anime.episodecount.string),
        'startdate': extract_date(anime.startdate.string),
        'enddate': extract_date(anime.enddate.string),
        'titles': [(
          str(title.string),
          title['type'] if 'type' in title else "unknown"
          ) for title in anime.find_all('title')],
        'title': str(titles.find('title', attrs={'type': "main"}).string),
        'relatedanime': [],
        'url': str(anime.url.string) if anime.url else None,
        'creators': anime.creators,
        'description': str(anime.description.string),
        'ratings': SmartDict({
          'permanent': float(anime.ratings.permanent.string),
          'temporary': float(anime.ratings.temporary.string),
          'review': float(anime.ratings.review.string) if anime.ratings.review else ''
          }),
        'picture': "http://img7.anidb.net/pics/anime/" + str(anime.picture.string),
        'tags': [(genre.string, genre.parent.get("weight")) for genre in anime.tags.find_all('name') if (genre.parent.name == "tag" and genre.parent.get("weight") != '0')],
        'characters': [],
        'episodes': [],

        })

        self._cache[id] = a

        return a


class SmartDict(dict):
    def __init__(self, *a, **kw):
        super(SmartDict, self).__init__(**kw)
        for x in a:
            try:
                self.update(x)
            except TypeError:
                self.update(x.__dict__)
        self.__dict__ = self


class Anime:
    def __init__(self, data={}, partial=False, **kw):
        self._data = data
        self._partial = partial
        if partial:
            self._updater = kw['updater']

    def _update(self):
        if not self._partial:
            raise Exception("Attempted to update a ready object")
        else:
            self._data = self._updater()._data
            self._partial = False

    def __getattr__(self, name):
        if name in self._data:
            return self._data[name]
        else:
            if self._partial:
                self._update()
                if name in self._data:
                    return self._data[name]
                else:
                    raise AttributeError("no attribute called '%s'" % name)
            else:
                raise AttributeError("no attribute called '%s'" % name)

    def __repr__(self):
        return u'<Anime %i "%s">' % (self.id, self.title)
=======
def to_python_datetime(mal_date):
  """
  Converts myAnimeList's XML date YYYY-MM-DD to Python datetime format.
  >>> to_python_datetime('2015-07-14')
  datetime.datetime(2015, 7, 14, 0, 0)
  """
  return datetime(*list(map(int, mal_date.split("-"))))

class AniDB:
  def __init__(self, client_id, client_ver=0):
    self.client_id = client_id
    self.client_ver = client_ver
    self._cache = {}

  def _request(self, datapage, params={}, cache=True):
    params.update({
      'client': self.client_id,
      'clientver': self.client_ver,
      'protover': PROTOCOL_VERSION,
      'request': datapage
    })
    r = requests.get(BASE_URL, params=params)
    r.raise_for_status()
    return r

  # Anime http://wiki.anidb.net/w/HTTP_API_Definition#Access

  def search(self, q):
    """
    Search for `aid`s by anime title using service provided by eloyard.
    http://anisearch.outrance.pl/doc.html
    """
    r = requests.get(SEARCH_URL, params={
      'task': "search",
      'query': q,
    })
    r.raise_for_status()
    results = []
    animetitles = BeautifulSoup(r.text, 'xml').animetitles
    for anime in animetitles.find_all('anime'):
      results.append(
        (int(anime['aid']),
        str(anime.find('title', attrs={'type': "official"}).string))
      )
    return results

  def get(self, anidb_aid):
    """
    Allows retrieval of non-file or episode related information for a specific anime by AID (AniDB anime id).
    http://wiki.anidb.net/w/HTTP_API_Definition#Anime
    """
    anidb_aid = int(anidb_aid)

    r = self._request("anime", {'aid': anidb_aid})
    soup = BeautifulSoup(r.text.encode('utf-8'), 'xml')  # http://stackoverflow.com/questions/31126831/beautifulsoup-with-xml-fails-to-parse-full-unicode-strings#comment50430922_31146912
    if soup.error is not None:
      raise Exception(soup.error.string)

    anime = soup.anime
    all_titles = anime.titles
    # creators = anime.creators # TODO
    # episodes = anime.episodes
    # tags = anime.tags
    # characters = anime.characters
    # ratings = anime.ratings.{permanent, temporary}

    anime_dict = {
      'title': str(all_titles.find('title', attrs={'type': "main"}).string),
      'source': 'AniDB: ' + str(anime.url.string) if anime.url else None,
      'ext_poster': urljoin('http://img7.anidb.net/pics/anime/', str(anime.picture.string)),
      # 'nsfw': ?
      'date': to_python_datetime(anime.startdate.string),
      # not yet in model: 'enddate': to_python_datetime(anime.enddate.string),
      'synopsis': str(anime.description.string),
      # 'artists': ? from anime.creators
      'nb_episodes': int(anime.episodecount.string),
      'anime_type': str(anime.type.string),
      'anidb_aid': anidb_aid
    }
    return anime_dict

if __name__ == "__main__":
  import doctest
  doctest.testmod()
>>>>>>> f2b5a27c
<|MERGE_RESOLUTION|>--- conflicted
+++ resolved
@@ -1,20 +1,24 @@
 import requests
 from bs4 import BeautifulSoup
 from datetime import datetime
-<<<<<<< HEAD
 from mangaki.models import Language
-
-extract_date = lambda s: datetime(*list(map(int, s.split('-'))))
-=======
 from urllib.parse import urljoin
 
->>>>>>> f2b5a27c
 
 BASE_URL = "http://api.anidb.net:9001/httpapi"
 SEARCH_URL = "http://anisearch.outrance.pl/"
 PROTOCOL_VERSION = 1
 
-<<<<<<< HEAD
+
+def to_python_datetime(mal_date):
+    """
+    Converts myAnimeList's XML date YYYY-MM-DD to Python datetime format.
+    >>> to_python_datetime('2015-07-14')
+    datetime.datetime(2015, 7, 14, 0, 0)
+    """
+    return datetime(*list(map(int, mal_date.split("-"))))
+
+
 try:
     str = unicode
 except:
@@ -60,6 +64,41 @@
             }, partial=True, updater=lambda: self.get(anime['id'])))
 
         return results
+
+    def get_dict(self, anidb_aid):
+        """
+        Allows retrieval of non-file or episode related information for a specific anime by AID (AniDB anime id).
+        Unlike get, this version can directly be converted to a Work object in Mangaki.
+        """
+        anidb_aid = int(anidb_aid)
+
+        r = self._request("anime", {'aid': anidb_aid})
+        soup = BeautifulSoup(r.text.encode('utf-8'), 'xml')  # http://stackoverflow.com/questions/31126831/beautifulsoup-with-xml-fails-to-parse-full-unicode-strings#comment50430922_31146912
+        if soup.error is not None:
+            raise Exception(soup.error.string)
+
+        anime = soup.anime
+        all_titles = anime.titles
+        # creators = anime.creators # TODO
+        # episodes = anime.episodes
+        # tags = anime.tags
+        # characters = anime.characters
+        # ratings = anime.ratings.{permanent, temporary}
+
+        anime_dict = {
+            'title': str(all_titles.find('title', attrs={'type': "main"}).string),
+            'source': 'AniDB: ' + str(anime.url.string) if anime.url else None,
+            'ext_poster': urljoin('http://img7.anidb.net/pics/anime/', str(anime.picture.string)),
+            # 'nsfw': ?
+            'date': to_python_datetime(anime.startdate.string),
+            # not yet in model: 'enddate': to_python_datetime(anime.enddate.string),
+            'synopsis': str(anime.description.string),
+            # 'artists': ? from anime.creators
+            'nb_episodes': int(anime.episodecount.string),
+            'anime_type': str(anime.type.string),
+            'anidb_aid': anidb_aid
+        }
+        return anime_dict
 
     def get(self, id):
         """
@@ -88,8 +127,8 @@
                         if title['type'] != 'short' and title['xml:lang'] in languages],
         'type': str(anime.type.string),
         'episodecount': int(anime.episodecount.string),
-        'startdate': extract_date(anime.startdate.string),
-        'enddate': extract_date(anime.enddate.string),
+        'startdate': to_python_datetime(anime.startdate.string),
+        'enddate': to_python_datetime(anime.enddate.string),
         'titles': [(
           str(title.string),
           title['type'] if 'type' in title else "unknown"
@@ -156,89 +195,8 @@
 
     def __repr__(self):
         return u'<Anime %i "%s">' % (self.id, self.title)
-=======
-def to_python_datetime(mal_date):
-  """
-  Converts myAnimeList's XML date YYYY-MM-DD to Python datetime format.
-  >>> to_python_datetime('2015-07-14')
-  datetime.datetime(2015, 7, 14, 0, 0)
-  """
-  return datetime(*list(map(int, mal_date.split("-"))))
-
-class AniDB:
-  def __init__(self, client_id, client_ver=0):
-    self.client_id = client_id
-    self.client_ver = client_ver
-    self._cache = {}
-
-  def _request(self, datapage, params={}, cache=True):
-    params.update({
-      'client': self.client_id,
-      'clientver': self.client_ver,
-      'protover': PROTOCOL_VERSION,
-      'request': datapage
-    })
-    r = requests.get(BASE_URL, params=params)
-    r.raise_for_status()
-    return r
-
-  # Anime http://wiki.anidb.net/w/HTTP_API_Definition#Access
-
-  def search(self, q):
-    """
-    Search for `aid`s by anime title using service provided by eloyard.
-    http://anisearch.outrance.pl/doc.html
-    """
-    r = requests.get(SEARCH_URL, params={
-      'task': "search",
-      'query': q,
-    })
-    r.raise_for_status()
-    results = []
-    animetitles = BeautifulSoup(r.text, 'xml').animetitles
-    for anime in animetitles.find_all('anime'):
-      results.append(
-        (int(anime['aid']),
-        str(anime.find('title', attrs={'type': "official"}).string))
-      )
-    return results
-
-  def get(self, anidb_aid):
-    """
-    Allows retrieval of non-file or episode related information for a specific anime by AID (AniDB anime id).
-    http://wiki.anidb.net/w/HTTP_API_Definition#Anime
-    """
-    anidb_aid = int(anidb_aid)
-
-    r = self._request("anime", {'aid': anidb_aid})
-    soup = BeautifulSoup(r.text.encode('utf-8'), 'xml')  # http://stackoverflow.com/questions/31126831/beautifulsoup-with-xml-fails-to-parse-full-unicode-strings#comment50430922_31146912
-    if soup.error is not None:
-      raise Exception(soup.error.string)
-
-    anime = soup.anime
-    all_titles = anime.titles
-    # creators = anime.creators # TODO
-    # episodes = anime.episodes
-    # tags = anime.tags
-    # characters = anime.characters
-    # ratings = anime.ratings.{permanent, temporary}
-
-    anime_dict = {
-      'title': str(all_titles.find('title', attrs={'type': "main"}).string),
-      'source': 'AniDB: ' + str(anime.url.string) if anime.url else None,
-      'ext_poster': urljoin('http://img7.anidb.net/pics/anime/', str(anime.picture.string)),
-      # 'nsfw': ?
-      'date': to_python_datetime(anime.startdate.string),
-      # not yet in model: 'enddate': to_python_datetime(anime.enddate.string),
-      'synopsis': str(anime.description.string),
-      # 'artists': ? from anime.creators
-      'nb_episodes': int(anime.episodecount.string),
-      'anime_type': str(anime.type.string),
-      'anidb_aid': anidb_aid
-    }
-    return anime_dict
+
 
 if __name__ == "__main__":
-  import doctest
-  doctest.testmod()
->>>>>>> f2b5a27c
+    import doctest
+    doctest.testmod()